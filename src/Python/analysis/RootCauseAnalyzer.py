--- conflicted
+++ resolved
@@ -7,7 +7,6 @@
 import re # For keyword searching
 
 class SimpleRCAEstimator:
-<<<<<<< HEAD
     """[TODO: Add class documentation]"""
     def __init__(self, config: Dict[str, Any] = None):
         """[TODO: Add method documentation]"""
@@ -166,61 +165,6 @@
                     'trigger_reason': "; ".join(trigger_reasons_list)
                 })
                 self.logger.debug(f"Rule '{rule_name}' triggered. Details: {potential_causes[-1]}")
-=======
-    def __init__(self, config: Dict[str, Any] = None):
-        self.config = config if config else {}
-        self.logger = logging.getLogger('SimpleRCAEstimator')
-        self.rules = self.config.get('rules', {
-            "cpu": {"cause": "CPU Overload", "recommendation": "Scale CPU resources or optimize high-CPU processes.", "impact_score": 0.7, "metric_threshold": 0.9},
-            "memory": {"cause": "Memory Exhaustion", "recommendation": "Increase memory or investigate memory leaks.", "impact_score": 0.8, "metric_threshold": 0.9},
-            "network": {"cause": "Network Connectivity Issue", "recommendation": "Check network cables, DNS, and firewall settings.", "impact_score": 0.9}, # No specific metric here, relies on keywords
-            "disk": {"cause": "Disk I/O Bottleneck", "recommendation": "Optimize disk usage or upgrade storage.", "impact_score": 0.6, "metric_threshold": 0.85}, # e.g. disk_utilization
-            "error": {"cause": "Application Error", "recommendation": "Review application logs for specific error messages.", "impact_score": 0.5} # Relies on keywords
-        })
-        self.default_confidence = self.config.get('default_confidence', 0.75)
-
-    def predict_root_cause(self, incident_data: Dict[str, Any]) -> List[Dict[str, Any]]:
-        self.logger.info(f"Predicting root cause for incident: {incident_data.get('description', 'No description')}")
-        potential_causes = []
-
-        description = incident_data.get('description', '').lower()
-        metrics = incident_data.get('metrics', {})
-
-        for keyword, rule_details in self.rules.items():
-            triggered = False
-            trigger_reason = ""
-
-            # Check keywords in description
-            if re.search(r'\b' + re.escape(keyword) + r'\b', description):
-                triggered = True
-                trigger_reason = f"Keyword '{keyword}' found in description."
-                self.logger.debug(f"Rule for '{keyword}' triggered by description.")
-
-            # Check related metrics if applicable
-            metric_key = f"{keyword}_usage" # e.g. cpu_usage, memory_usage
-            if keyword in metrics : # Direct metric name match e.g. incident_data.metrics.cpu > threshold
-                 metric_val = metrics.get(keyword)
-                 if isinstance(metric_val, (int,float)) and rule_details.get("metric_threshold") and metric_val >= rule_details["metric_threshold"]:
-                    triggered = True
-                    trigger_reason += f" Metric '{keyword}' ({metric_val}) exceeded threshold ({rule_details['metric_threshold']})."
-                    self.logger.debug(f"Rule for '{keyword}' triggered by metric value.")
-            elif metric_key in metrics: # Check for e.g. cpu_usage if keyword is 'cpu'
-                metric_val = metrics.get(metric_key)
-                if isinstance(metric_val, (int,float)) and rule_details.get("metric_threshold") and metric_val >= rule_details["metric_threshold"]:
-                    triggered = True
-                    trigger_reason += f" Metric '{metric_key}' ({metric_val}) exceeded threshold ({rule_details['metric_threshold']})."
-                    self.logger.debug(f"Rule for '{keyword}' (metric: {metric_key}) triggered by metric value.")
-
-
-            if triggered:
-                potential_causes.append({
-                    'type': rule_details["cause"],
-                    'confidence': self.default_confidence, # Could be adjusted based on strength of match
-                    'recommendation': rule_details["recommendation"],
-                    'impact': rule_details["impact_score"],
-                    'trigger_reason': trigger_reason.strip()
-                })
->>>>>>> 50e956df
 
         if not potential_causes:
             self.logger.info("No specific rules matched. Returning default cause.")
@@ -237,13 +181,9 @@
         return potential_causes
 
 class SimpleRCAExplainer:
-<<<<<<< HEAD
     """[TODO: Add class documentation]"""
     def __init__(self, config: Dict[str, Any] = None):
         """[TODO: Add method documentation]"""
-=======
-    def __init__(self, config: Dict[str, Any] = None):
->>>>>>> 50e956df
         self.config = config if config else {}
         self.logger = logging.getLogger('SimpleRCAExplainer')
 
@@ -254,10 +194,7 @@
                 f"Recommended action: {cause['recommendation']}")
 
     def explain_prediction(self, causes: List[Dict[str, Any]], incident_data: Dict[str, Any]) -> Dict[str, Any]:
-<<<<<<< HEAD
-        """[TODO: Add method documentation]"""
-=======
->>>>>>> 50e956df
+        """[TODO: Add method documentation]"""
         self.logger.info(f"Generating explanation for {len(causes)} potential causes.")
         primary_explanation_str = "No primary cause identified."
         factor_explanations_list = []
@@ -376,11 +313,7 @@
         causes: List[Dict[str, Any]], # Updated to expect list of dicts
         patterns_analysis: Dict[str, Any]
     ) -> List[Dict[str, Any]]:
-<<<<<<< HEAD
-        """[TODO: Add method documentation]"""
-=======
         """Generate enhanced recommendations based on causes and patterns."""
->>>>>>> 50e956df
         self.logger.info("Generating recommendations...")
         recommendations = []
 
@@ -431,11 +364,7 @@
         # This method might be redundant if generate_recommendations directly processes pattern_analysis output.
         # Keeping it for now, but it might need to be adapted or removed.
         # The current generate_recommendations already iterates through pattern_analysis.
-<<<<<<< HEAD
-        """[TODO: Add method documentation]"""
-=======
         """Generate recommendations based on identified patterns"""
->>>>>>> 50e956df
         recommendations = []
         for pattern in patterns.get('common_causes', []):
             recommendations.append({
