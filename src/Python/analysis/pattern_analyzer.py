--- conflicted
+++ resolved
@@ -443,7 +443,6 @@
         except Exception as e:
             self.logger.error(f"Failure pattern analysis failed: {str(e)}", exc_info=True)
             return {"common_causes": [], "precursors": [], "impact_analysis": {}, "recommendations": []}
-<<<<<<< HEAD
 
 
     def analyze_resource_usage_patterns(self, data: pd.DataFrame) -> Dict[str, Any]:
@@ -488,52 +487,6 @@
                         'periods_detected_count': len(sustained_periods[sustained_periods == min_consecutive_points]) # count starts of such periods
                     })
 
-=======
-
-
-    def analyze_resource_usage_patterns(self, data: pd.DataFrame) -> Dict[str, Any]:
-        """Analyze resource usage patterns for key metrics."""
-        self.logger.info("Analyzing resource usage patterns...")
-        results = {'metric_stats': {}, 'sustained_high_usage': [], 'recommendations': []}
-
-        performance_metrics = self.config.get('performance_metrics', ['cpu_usage', 'memory_usage']) # Default if not in config
-        if not performance_metrics:
-            self.logger.info("No performance metrics configured for resource usage analysis.")
-            return results
-        try:
-            for metric in performance_metrics:
-                if metric not in data.columns or not is_numeric_dtype(data[metric]):
-                    self.logger.warning(f"Metric '{metric}' not found or not numeric. Skipping resource usage analysis for it.")
-                    continue
-
-                series = data[metric].dropna()
-                if series.empty: continue
-
-                results['metric_stats'][metric] = {
-                    'mean': round(series.mean(), 2),
-                    'median': round(series.median(), 2),
-                    'p95': round(series.quantile(0.95), 2),
-                    'std_dev': round(series.std(), 2)
-                }
-
-                # Sustained high usage (e.g., N consecutive points above X percentile)
-                high_usage_threshold = series.quantile(self.config.get('sustained_high_usage_percentile', 0.90))
-                min_consecutive_points = self.config.get('sustained_high_usage_min_points', 5)
-
-                high_periods = (series > high_usage_threshold).astype(int).groupby(series.lt(high_usage_threshold).astype(int).cumsum()).cumsum()
-                sustained_periods = high_periods[high_periods >= min_consecutive_points]
-
-                if not sustained_periods.empty:
-                    # Store start index and length of sustained periods
-                    # This part is a bit complex to extract precise start/end timestamps without more context on data frequency
-                    # For now, just noting that sustained high usage was found.
-                    results['sustained_high_usage'].append({
-                        'metric': metric,
-                        'threshold_used': round(high_usage_threshold,2),
-                        'periods_detected_count': len(sustained_periods[sustained_periods == min_consecutive_points]) # count starts of such periods
-                    })
-
->>>>>>> 50e956df
             if results['metric_stats']:
                 results['recommendations'].append({
                     'action': "Review resource utilization statistics and investigate any sustained high usage periods.",
@@ -755,11 +708,7 @@
     # For now, I'll keep them as they were, assuming they might be used by other parts or future enhancements.
 
     def analyze_cluster_characteristics(self, cluster_points: np.ndarray) -> Dict[str, Any]:
-<<<<<<< HEAD
-        """[TODO: Add method documentation]"""
-=======
         """Analyze characteristics of a cluster."""
->>>>>>> 50e956df
         # This method might be too generic. If features_array has named columns, this could be more specific.
         # For now, it calculates generic stats.
         if cluster_points.ndim == 1: cluster_points = cluster_points.reshape(-1,1) # Ensure 2D for ptp
@@ -772,20 +721,12 @@
         }
 
     def calculate_cluster_stability(self, cluster_points: np.ndarray) -> float:
-<<<<<<< HEAD
-        """[TODO: Add method documentation]"""
-=======
         """Calculate stability metric for a cluster (mean of standard deviations of its features)."""
->>>>>>> 50e956df
         if cluster_points.shape[0] < 2: return 0.0 # Std dev not meaningful for single point
         return float(np.std(cluster_points, axis=0).mean())
 
     def calculate_cluster_density(self, cluster_points: np.ndarray) -> float:
-<<<<<<< HEAD
-        """[TODO: Add method documentation]"""
-=======
         """Calculate density metric for a cluster. Crude measure."""
->>>>>>> 50e956df
         if cluster_points.shape[0] == 0: return 0.0
         if cluster_points.ndim == 1: cluster_points = cluster_points.reshape(-1,1)
 
@@ -795,11 +736,7 @@
         return float(len(cluster_points) / volume)
 
     def calculate_cluster_isolation(self, cluster_points: np.ndarray) -> float:
-<<<<<<< HEAD
-        """[TODO: Add method documentation]"""
-=======
         """Calculate isolation metric for a cluster (mean distance from its center)."""
->>>>>>> 50e956df
         if cluster_points.shape[0] == 0: return 0.0
         center = np.mean(cluster_points, axis=0)
         distances = np.linalg.norm(cluster_points - center, axis=1)
