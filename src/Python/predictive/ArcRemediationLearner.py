from typing import Dict, List, Any
import numpy as np
import pandas as pd
# Removed RandomForestClassifier and joblib as direct model is removed
import numpy as np
import pandas as pd # Keep for potential context processing
import logging
from datetime import datetime
from typing import Dict, List, Any, Optional # Added Optional

# Assuming these are correctly imported from their respective files
from .model_trainer import ArcModelTrainer
from .predictor import ArcPredictor

class ArcRemediationLearner:
    """[TODO: Add class documentation]"""
    def __init__(self, config: Dict[str, Any] = None): # Added config to __init__
        """[TODO: Add method documentation]"""
        self.config = config if config else {}
        self.success_patterns: Dict[tuple, Dict[str, Any]] = {} # Key: (error_type, action)
        self.predictor: Optional[ArcPredictor] = None
        self.trainer: Optional[ArcModelTrainer] = None

        # Attributes for retraining trigger
        self.new_data_counter: Dict[str, int] = {}
        self.retraining_threshold = self.config.get('retraining_data_threshold', 50) # Default to 50

        self.setup_logging() # Call after all attributes potentially used in setup_logging are set

        # Feature list for context summarization, configurable
        self.context_features_to_log = self.config.get('remediation_learner_context_features',
                                                      ['cpu_usage', 'memory_usage', 'error_count'])

    def setup_logging(self):
        logging.basicConfig(
            level=self.config.get('log_level', logging.INFO), # Configurable log level
            format='%(asctime)s - %(name)s - %(levelname)s - %(message)s',
            filename=f'remediation_learner_{datetime.now().strftime("%Y%m%d")}.log'
        )
        self.logger = logging.getLogger('ArcRemediationLearner')
        self.logger.info("ArcRemediationLearner initialized.")

    # _initialize_model method removed as self.model is removed

    def initialize_ai_components(self, global_ai_config: Dict[str, Any], model_dir: str):
<<<<<<< HEAD
        """[TODO: Add method documentation]"""
=======
        """Initialize AI components (Trainer and Predictor)."""
>>>>>>> f90223ae
        try:
            # Pass relevant parts of the global_ai_config to trainer and predictor
            # Assuming model_trainer and predictor can pick their configs from global_ai_config
            self.trainer = ArcModelTrainer(global_ai_config.get('model_config', {}))
            self.predictor = ArcPredictor(model_dir=model_dir) # Predictor needs model_dir
            self.logger.info("AI components (Trainer, Predictor) initialized successfully for RemediationLearner.")
        except Exception as e:
            self.logger.error(f"Failed to initialize AI components: {str(e)}", exc_info=True)
            # Decide if to raise or handle (e.g., operate without AI components if possible)
            raise

    def learn_from_remediation(self, remediation_data: Dict[str, Any]):
<<<<<<< HEAD
        """[TODO: Add method documentation]"""
=======
        """Process remediation actions to update success patterns and inform model trainer."""
>>>>>>> f90223ae
        try:
            error_type = remediation_data.get('error_type', 'UnknownError')
            action_taken = remediation_data.get('action', 'UnknownAction')
            outcome_success = remediation_data.get('outcome') == 'success'
            context = remediation_data.get('context', {})

            if not error_type or not action_taken:
                self.logger.warning("Remediation data missing 'error_type' or 'action'. Cannot learn effectively.")
                return

            pattern_key = (error_type, action_taken)
            
            # Create a summary of the context based on configured features
            context_summary = {feat: context.get(feat) for feat in self.context_features_to_log if feat in context}

            if pattern_key not in self.success_patterns:
                self.success_patterns[pattern_key] = {
                    'success_count': 0,
                    'total_attempts': 0,
                    'contexts': [] # Store list of context summaries for this pattern
                }

            current_pattern = self.success_patterns[pattern_key]
            current_pattern['total_attempts'] += 1
            if outcome_success:
                current_pattern['success_count'] += 1
            
            current_pattern['success_rate'] = current_pattern['success_count'] / current_pattern['total_attempts']
            
            # Add current context summary, maybe limit the size of this list
            max_contexts_to_store = self.config.get('max_contexts_per_pattern', 10)
            current_pattern['contexts'].append(context_summary)
            if len(current_pattern['contexts']) > max_contexts_to_store:
                current_pattern['contexts'] = current_pattern['contexts'][-max_contexts_to_store:]


            self.logger.info(f"Updated success pattern for ({error_type}, {action_taken}): "
                             f"{current_pattern['success_count']}/{current_pattern['total_attempts']} successes. "
                             f"Context: {context_summary}")

            # Call trainer to potentially update models (trainer decides if/how)
            if self.trainer:
                # Pass a structured version of remediation data that trainer might understand
                # This might need standardization later based on trainer's needs
                self.trainer.update_models_with_remediation(remediation_data)
            else:
                self.logger.warning("Trainer not initialized. Cannot pass remediation data for model updates.")

            # Retraining trigger logic
            # For simplicity, categorize any successful remediation for a known error as data for failure_prediction improvement
            if outcome_success and error_type != 'UnknownError':
                data_category_key = "failure_prediction_data" # Example category
                self.new_data_counter[data_category_key] = self.new_data_counter.get(data_category_key, 0) + 1
                self.logger.debug(f"New data point for '{data_category_key}', count: {self.new_data_counter[data_category_key]}")

                if self.new_data_counter[data_category_key] >= self.retraining_threshold:
                    self.logger.info(
                        f"Sufficient new data ({self.new_data_counter[data_category_key]} points) gathered for '{data_category_key}'. "
                        f"Consider retraining the relevant predictive models."
                    )
                    self.new_data_counter[data_category_key] = 0 # Reset counter

        except Exception as e:
            self.logger.error(f"Failed to learn from remediation: {str(e)}", exc_info=True)
            # Do not re-raise, allow learner to continue if one entry fails

    def get_recommendation(self, error_context: Dict[str, Any]) -> Dict[str, Any]:
<<<<<<< HEAD
        """[TODO: Add method documentation]"""
=======
        """Generate remediation recommendations based on learned success patterns and AI predictions."""
>>>>>>> f90223ae
        self.logger.info(f"Getting recommendation for error_context: {error_context.get('error_type', 'Unknown')}")
        recommendations = []

        error_type = error_context.get('error_type')

        # Step 1: Check highly successful patterns
        if error_type:
            for (err_type_pattern, action_pattern), stats in self.success_patterns.items():
                if err_type_pattern == error_type:
                    success_rate_threshold = self.config.get('success_pattern_threshold', 0.8)
                    min_attempts_threshold = self.config.get('success_pattern_min_attempts', 5)
                    if stats['success_rate'] >= success_rate_threshold and stats['total_attempts'] >= min_attempts_threshold:
                        recommendations.append({
                            'recommended_action': action_pattern,
                            'confidence_score': stats['success_rate'],
                            'source': 'SuccessPattern',
                            'details': f"Action '{action_pattern}' has a {stats['success_rate']:.2%} success rate over {stats['total_attempts']} attempts for error '{error_type}'.",
                            'supporting_evidence': {'error_type': error_type, **stats}
                        })

        # Step 2: Use ArcPredictor if available
        ai_recommendations = []
        if self.predictor:
            try:
                # Predictor might provide various types of predictions.
                # For now, assume predict_failures gives some actionable output or can be adapted.
                # The structure of ai_prediction needs to be known to extract recommendations.
                # Let's assume predict_failures returns a dict that might contain 'recommended_action'
                # or data from which one can be derived.
                ai_prediction_output = self.predictor.predict_failures(error_context) # error_context might need feature engineering first for predictor

                # Example: If predictor output contains a direct recommendation or interpretable risk
                if ai_prediction_output and ai_prediction_output.get('prediction', {}).get('failure_probability', 0) > self.config.get('ai_predictor_failure_threshold', 0.5):
                    # This is a simplified interpretation. A real system might have more complex mapping
                    # from prediction output to specific remediation actions.
                    predicted_action = ai_prediction_output.get('recommended_action', "Investigate AI Predicted High Failure Risk") # Placeholder if not direct
                    ai_recommendations.append({
                        'recommended_action': predicted_action,
                        'confidence_score': ai_prediction_output.get('prediction', {}).get('failure_probability'),
                        'source': 'AIPredictor',
                        'details': f"AI Predictor suggests high failure probability ({ai_prediction_output.get('prediction', {}).get('failure_probability', 0):.2%}). Risk Level: {ai_prediction_output.get('risk_level', 'N/A')}",
                        'supporting_evidence': ai_prediction_output.get('feature_impacts', {})
                    })
            except Exception as e_predictor:
                self.logger.error(f"Error calling ArcPredictor: {str(e_predictor)}", exc_info=True)

        recommendations.extend(ai_recommendations)

        # Step 3: Combine and prioritize (simple sort for now)
        recommendations.sort(key=lambda x: x['confidence_score'], reverse=True)

        if not recommendations:
            self.logger.info("No specific recommendations generated. Providing default.")
            return {
                'recommended_action': 'ManualInvestigationRequired',
                'confidence_score': 0.1,
                'source': 'Default',
                'alternative_actions': [],
                'supporting_evidence': {'reason': 'No specific patterns or AI predictions met thresholds.'}
            }

        # Return the top recommendation and others as alternatives
        top_rec = recommendations[0]
        alternatives = [rec['recommended_action'] for rec in recommendations[1:] if rec['recommended_action'] != top_rec['recommended_action']]

        return {
            'recommended_action': top_rec['recommended_action'],
            'confidence_score': top_rec['confidence_score'],
            'source': top_rec['source'],
            'alternative_actions': list(set(alternatives))[:2], # Max 2 unique alternatives
            'supporting_evidence': top_rec.get('supporting_evidence', {})
        }


    def _extract_features(self, remediation_entry_context: Dict[str, Any]) -> Dict[str, Any]:
        """Extracts a summary of features from context for logging in success_patterns."""
        # This is not for ML model input directly anymore, but for summarizing context.
        context_summary = {}
        try:
            for feature_name in self.context_features_to_log:
                if feature_name in remediation_entry_context:
                    context_summary[feature_name] = remediation_entry_context[feature_name]
            return context_summary
        except Exception as e:
            self.logger.error(f"Feature extraction for context summary failed: {str(e)}", exc_info=True)
            return {"error": "context summarization failed"}

    # _calculate_success_rate is now integrated into learn_from_remediation's success_patterns update.
    # Removed _combine_predictions, _get_legacy_recommendation, _calculate_combined_confidence,
    # _get_best_action, _get_legacy_action as they are replaced by the new get_recommendation logic.
    # _get_alternative_actions is also implicitly handled by the new get_recommendation logic.

    def get_all_success_patterns(self) -> Dict[tuple, Dict[str, Any]]:
<<<<<<< HEAD
        """[TODO: Add method documentation]"""
=======
        """Returns all learned success patterns."""
>>>>>>> f90223ae
        return self.success_patterns<|MERGE_RESOLUTION|>--- conflicted
+++ resolved
@@ -43,11 +43,7 @@
     # _initialize_model method removed as self.model is removed
 
     def initialize_ai_components(self, global_ai_config: Dict[str, Any], model_dir: str):
-<<<<<<< HEAD
-        """[TODO: Add method documentation]"""
-=======
         """Initialize AI components (Trainer and Predictor)."""
->>>>>>> f90223ae
         try:
             # Pass relevant parts of the global_ai_config to trainer and predictor
             # Assuming model_trainer and predictor can pick their configs from global_ai_config
@@ -60,11 +56,7 @@
             raise
 
     def learn_from_remediation(self, remediation_data: Dict[str, Any]):
-<<<<<<< HEAD
-        """[TODO: Add method documentation]"""
-=======
         """Process remediation actions to update success patterns and inform model trainer."""
->>>>>>> f90223ae
         try:
             error_type = remediation_data.get('error_type', 'UnknownError')
             action_taken = remediation_data.get('action', 'UnknownAction')
@@ -132,11 +124,7 @@
             # Do not re-raise, allow learner to continue if one entry fails
 
     def get_recommendation(self, error_context: Dict[str, Any]) -> Dict[str, Any]:
-<<<<<<< HEAD
-        """[TODO: Add method documentation]"""
-=======
         """Generate remediation recommendations based on learned success patterns and AI predictions."""
->>>>>>> f90223ae
         self.logger.info(f"Getting recommendation for error_context: {error_context.get('error_type', 'Unknown')}")
         recommendations = []
 
@@ -230,9 +218,5 @@
     # _get_alternative_actions is also implicitly handled by the new get_recommendation logic.
 
     def get_all_success_patterns(self) -> Dict[tuple, Dict[str, Any]]:
-<<<<<<< HEAD
-        """[TODO: Add method documentation]"""
-=======
         """Returns all learned success patterns."""
->>>>>>> f90223ae
         return self.success_patterns