from typing import Dict, List, Any
import numpy as np
import pandas as pd
# Removed RandomForestClassifier and joblib as direct model is removed
import numpy as np
import pandas as pd # Keep for potential context processing
import logging
from datetime import datetime
from typing import Dict, List, Any, Optional # Added Optional

# Assuming these are correctly imported from their respective files
from .model_trainer import ArcModelTrainer
from .predictor import ArcPredictor

class ArcRemediationLearner:
    """[TODO: Add class documentation]"""
    def __init__(self, config: Dict[str, Any] = None): # Added config to __init__
        """[TODO: Add method documentation]"""
        self.config = config if config else {}
        self.success_patterns: Dict[tuple, Dict[str, Any]] = {} # Key: (error_type, action)
        self.predictor: Optional[ArcPredictor] = None
        self.trainer: Optional[ArcModelTrainer] = None
<<<<<<< HEAD

        # Attributes for retraining trigger
        self.new_data_counter: Dict[str, int] = {}
        self.retraining_threshold = self.config.get('retraining_data_threshold', 50) # Default to 50

        self.setup_logging() # Call after all attributes potentially used in setup_logging are set

        # Feature list for context summarization, configurable
        self.context_features_to_log = self.config.get('remediation_learner_context_features',
                                                      ['cpu_usage', 'memory_usage', 'error_count'])
=======
        self.setup_logging()
        # Feature list for context summarization, configurable
        self.context_features_to_log = self.config.get('remediation_learner_context_features',
                                                      ['cpu_usage', 'memory_usage', 'error_count'])

>>>>>>> 8fee200e

    def setup_logging(self):
        logging.basicConfig(
            level=self.config.get('log_level', logging.INFO), # Configurable log level
            format='%(asctime)s - %(name)s - %(levelname)s - %(message)s',
            filename=f'remediation_learner_{datetime.now().strftime("%Y%m%d")}.log'
        )
        self.logger = logging.getLogger('ArcRemediationLearner')
        self.logger.info("ArcRemediationLearner initialized.")

    # _initialize_model method removed as self.model is removed

    def initialize_ai_components(self, global_ai_config: Dict[str, Any], model_dir: str):
<<<<<<< HEAD
        """[TODO: Add method documentation]"""
=======
        """Initialize AI components (Trainer and Predictor)."""
>>>>>>> 8fee200e
        try:
            # Pass relevant parts of the global_ai_config to trainer and predictor
            # Assuming model_trainer and predictor can pick their configs from global_ai_config
            self.trainer = ArcModelTrainer(global_ai_config.get('model_config', {}))
            self.predictor = ArcPredictor(model_dir=model_dir) # Predictor needs model_dir
            self.logger.info("AI components (Trainer, Predictor) initialized successfully for RemediationLearner.")
        except Exception as e:
            self.logger.error(f"Failed to initialize AI components: {str(e)}", exc_info=True)
            # Decide if to raise or handle (e.g., operate without AI components if possible)
            raise

    def learn_from_remediation(self, remediation_data: Dict[str, Any]):
<<<<<<< HEAD
        """[TODO: Add method documentation]"""
=======
        """Process remediation actions to update success patterns and inform model trainer."""
>>>>>>> 8fee200e
        try:
            error_type = remediation_data.get('error_type', 'UnknownError')
            action_taken = remediation_data.get('action', 'UnknownAction')
            outcome_success = remediation_data.get('outcome') == 'success'
            context = remediation_data.get('context', {})
<<<<<<< HEAD

            if not error_type or not action_taken:
                self.logger.warning("Remediation data missing 'error_type' or 'action'. Cannot learn effectively.")
                return

=======

            if not error_type or not action_taken:
                self.logger.warning("Remediation data missing 'error_type' or 'action'. Cannot learn effectively.")
                return

>>>>>>> 8fee200e
            pattern_key = (error_type, action_taken)
            
            # Create a summary of the context based on configured features
            context_summary = {feat: context.get(feat) for feat in self.context_features_to_log if feat in context}

            if pattern_key not in self.success_patterns:
                self.success_patterns[pattern_key] = {
                    'success_count': 0,
                    'total_attempts': 0,
                    'contexts': [] # Store list of context summaries for this pattern
                }

            current_pattern = self.success_patterns[pattern_key]
            current_pattern['total_attempts'] += 1
            if outcome_success:
                current_pattern['success_count'] += 1
            
            current_pattern['success_rate'] = current_pattern['success_count'] / current_pattern['total_attempts']
            
            # Add current context summary, maybe limit the size of this list
            max_contexts_to_store = self.config.get('max_contexts_per_pattern', 10)
            current_pattern['contexts'].append(context_summary)
            if len(current_pattern['contexts']) > max_contexts_to_store:
                current_pattern['contexts'] = current_pattern['contexts'][-max_contexts_to_store:]


            self.logger.info(f"Updated success pattern for ({error_type}, {action_taken}): "
                             f"{current_pattern['success_count']}/{current_pattern['total_attempts']} successes. "
                             f"Context: {context_summary}")

            # Call trainer to potentially update models (trainer decides if/how)
            if self.trainer:
                # Pass a structured version of remediation data that trainer might understand
                # This might need standardization later based on trainer's needs
                self.trainer.update_models_with_remediation(remediation_data)
            else:
                self.logger.warning("Trainer not initialized. Cannot pass remediation data for model updates.")
<<<<<<< HEAD

            # Retraining trigger logic
            # For simplicity, categorize any successful remediation for a known error as data for failure_prediction improvement
            if outcome_success and error_type != 'UnknownError':
                data_category_key = "failure_prediction_data" # Example category
                self.new_data_counter[data_category_key] = self.new_data_counter.get(data_category_key, 0) + 1
                self.logger.debug(f"New data point for '{data_category_key}', count: {self.new_data_counter[data_category_key]}")

                if self.new_data_counter[data_category_key] >= self.retraining_threshold:
                    self.logger.info(
                        f"Sufficient new data ({self.new_data_counter[data_category_key]} points) gathered for '{data_category_key}'. "
                        f"Consider retraining the relevant predictive models."
                    )
                    self.new_data_counter[data_category_key] = 0 # Reset counter
=======
>>>>>>> 8fee200e

        except Exception as e:
            self.logger.error(f"Failed to learn from remediation: {str(e)}", exc_info=True)
            # Do not re-raise, allow learner to continue if one entry fails

    def get_recommendation(self, error_context: Dict[str, Any]) -> Dict[str, Any]:
<<<<<<< HEAD
        """[TODO: Add method documentation]"""
=======
        """Generate remediation recommendations based on learned success patterns and AI predictions."""
>>>>>>> 8fee200e
        self.logger.info(f"Getting recommendation for error_context: {error_context.get('error_type', 'Unknown')}")
        recommendations = []

        error_type = error_context.get('error_type')

        # Step 1: Check highly successful patterns
        if error_type:
            for (err_type_pattern, action_pattern), stats in self.success_patterns.items():
                if err_type_pattern == error_type:
                    success_rate_threshold = self.config.get('success_pattern_threshold', 0.8)
                    min_attempts_threshold = self.config.get('success_pattern_min_attempts', 5)
                    if stats['success_rate'] >= success_rate_threshold and stats['total_attempts'] >= min_attempts_threshold:
                        recommendations.append({
                            'recommended_action': action_pattern,
                            'confidence_score': stats['success_rate'],
                            'source': 'SuccessPattern',
                            'details': f"Action '{action_pattern}' has a {stats['success_rate']:.2%} success rate over {stats['total_attempts']} attempts for error '{error_type}'.",
                            'supporting_evidence': {'error_type': error_type, **stats}
                        })

        # Step 2: Use ArcPredictor if available
        ai_recommendations = []
        if self.predictor:
            try:
                # Predictor might provide various types of predictions.
                # For now, assume predict_failures gives some actionable output or can be adapted.
                # The structure of ai_prediction needs to be known to extract recommendations.
                # Let's assume predict_failures returns a dict that might contain 'recommended_action'
                # or data from which one can be derived.
                ai_prediction_output = self.predictor.predict_failures(error_context) # error_context might need feature engineering first for predictor

                # Example: If predictor output contains a direct recommendation or interpretable risk
                if ai_prediction_output and ai_prediction_output.get('prediction', {}).get('failure_probability', 0) > self.config.get('ai_predictor_failure_threshold', 0.5):
                    # This is a simplified interpretation. A real system might have more complex mapping
                    # from prediction output to specific remediation actions.
                    predicted_action = ai_prediction_output.get('recommended_action', "Investigate AI Predicted High Failure Risk") # Placeholder if not direct
                    ai_recommendations.append({
                        'recommended_action': predicted_action,
                        'confidence_score': ai_prediction_output.get('prediction', {}).get('failure_probability'),
                        'source': 'AIPredictor',
                        'details': f"AI Predictor suggests high failure probability ({ai_prediction_output.get('prediction', {}).get('failure_probability', 0):.2%}). Risk Level: {ai_prediction_output.get('risk_level', 'N/A')}",
                        'supporting_evidence': ai_prediction_output.get('feature_impacts', {})
                    })
            except Exception as e_predictor:
                self.logger.error(f"Error calling ArcPredictor: {str(e_predictor)}", exc_info=True)

        recommendations.extend(ai_recommendations)

        # Step 3: Combine and prioritize (simple sort for now)
        recommendations.sort(key=lambda x: x['confidence_score'], reverse=True)

        if not recommendations:
            self.logger.info("No specific recommendations generated. Providing default.")
            return {
                'recommended_action': 'ManualInvestigationRequired',
                'confidence_score': 0.1,
                'source': 'Default',
                'alternative_actions': [],
                'supporting_evidence': {'reason': 'No specific patterns or AI predictions met thresholds.'}
            }

        # Return the top recommendation and others as alternatives
        top_rec = recommendations[0]
        alternatives = [rec['recommended_action'] for rec in recommendations[1:] if rec['recommended_action'] != top_rec['recommended_action']]

        return {
            'recommended_action': top_rec['recommended_action'],
            'confidence_score': top_rec['confidence_score'],
            'source': top_rec['source'],
            'alternative_actions': list(set(alternatives))[:2], # Max 2 unique alternatives
            'supporting_evidence': top_rec.get('supporting_evidence', {})
        }


    def _extract_features(self, remediation_entry_context: Dict[str, Any]) -> Dict[str, Any]:
        """Extracts a summary of features from context for logging in success_patterns."""
        # This is not for ML model input directly anymore, but for summarizing context.
        context_summary = {}
        try:
            for feature_name in self.context_features_to_log:
                if feature_name in remediation_entry_context:
                    context_summary[feature_name] = remediation_entry_context[feature_name]
            return context_summary
        except Exception as e:
            self.logger.error(f"Feature extraction for context summary failed: {str(e)}", exc_info=True)
            return {"error": "context summarization failed"}

    # _calculate_success_rate is now integrated into learn_from_remediation's success_patterns update.
    # Removed _combine_predictions, _get_legacy_recommendation, _calculate_combined_confidence,
    # _get_best_action, _get_legacy_action as they are replaced by the new get_recommendation logic.
    # _get_alternative_actions is also implicitly handled by the new get_recommendation logic.

    def get_all_success_patterns(self) -> Dict[tuple, Dict[str, Any]]:
<<<<<<< HEAD
        """[TODO: Add method documentation]"""
=======
        """Returns all learned success patterns."""
>>>>>>> 8fee200e
        return self.success_patterns<|MERGE_RESOLUTION|>--- conflicted
+++ resolved
@@ -20,7 +20,6 @@
         self.success_patterns: Dict[tuple, Dict[str, Any]] = {} # Key: (error_type, action)
         self.predictor: Optional[ArcPredictor] = None
         self.trainer: Optional[ArcModelTrainer] = None
-<<<<<<< HEAD
 
         # Attributes for retraining trigger
         self.new_data_counter: Dict[str, int] = {}
@@ -31,13 +30,6 @@
         # Feature list for context summarization, configurable
         self.context_features_to_log = self.config.get('remediation_learner_context_features',
                                                       ['cpu_usage', 'memory_usage', 'error_count'])
-=======
-        self.setup_logging()
-        # Feature list for context summarization, configurable
-        self.context_features_to_log = self.config.get('remediation_learner_context_features',
-                                                      ['cpu_usage', 'memory_usage', 'error_count'])
-
->>>>>>> 8fee200e
 
     def setup_logging(self):
         logging.basicConfig(
@@ -51,11 +43,7 @@
     # _initialize_model method removed as self.model is removed
 
     def initialize_ai_components(self, global_ai_config: Dict[str, Any], model_dir: str):
-<<<<<<< HEAD
-        """[TODO: Add method documentation]"""
-=======
         """Initialize AI components (Trainer and Predictor)."""
->>>>>>> 8fee200e
         try:
             # Pass relevant parts of the global_ai_config to trainer and predictor
             # Assuming model_trainer and predictor can pick their configs from global_ai_config
@@ -68,29 +56,17 @@
             raise
 
     def learn_from_remediation(self, remediation_data: Dict[str, Any]):
-<<<<<<< HEAD
-        """[TODO: Add method documentation]"""
-=======
         """Process remediation actions to update success patterns and inform model trainer."""
->>>>>>> 8fee200e
         try:
             error_type = remediation_data.get('error_type', 'UnknownError')
             action_taken = remediation_data.get('action', 'UnknownAction')
             outcome_success = remediation_data.get('outcome') == 'success'
             context = remediation_data.get('context', {})
-<<<<<<< HEAD
 
             if not error_type or not action_taken:
                 self.logger.warning("Remediation data missing 'error_type' or 'action'. Cannot learn effectively.")
                 return
 
-=======
-
-            if not error_type or not action_taken:
-                self.logger.warning("Remediation data missing 'error_type' or 'action'. Cannot learn effectively.")
-                return
-
->>>>>>> 8fee200e
             pattern_key = (error_type, action_taken)
             
             # Create a summary of the context based on configured features
@@ -128,7 +104,6 @@
                 self.trainer.update_models_with_remediation(remediation_data)
             else:
                 self.logger.warning("Trainer not initialized. Cannot pass remediation data for model updates.")
-<<<<<<< HEAD
 
             # Retraining trigger logic
             # For simplicity, categorize any successful remediation for a known error as data for failure_prediction improvement
@@ -143,19 +118,13 @@
                         f"Consider retraining the relevant predictive models."
                     )
                     self.new_data_counter[data_category_key] = 0 # Reset counter
-=======
->>>>>>> 8fee200e
 
         except Exception as e:
             self.logger.error(f"Failed to learn from remediation: {str(e)}", exc_info=True)
             # Do not re-raise, allow learner to continue if one entry fails
 
     def get_recommendation(self, error_context: Dict[str, Any]) -> Dict[str, Any]:
-<<<<<<< HEAD
-        """[TODO: Add method documentation]"""
-=======
         """Generate remediation recommendations based on learned success patterns and AI predictions."""
->>>>>>> 8fee200e
         self.logger.info(f"Getting recommendation for error_context: {error_context.get('error_type', 'Unknown')}")
         recommendations = []
 
@@ -249,9 +218,5 @@
     # _get_alternative_actions is also implicitly handled by the new get_recommendation logic.
 
     def get_all_success_patterns(self) -> Dict[tuple, Dict[str, Any]]:
-<<<<<<< HEAD
-        """[TODO: Add method documentation]"""
-=======
         """Returns all learned success patterns."""
->>>>>>> 8fee200e
         return self.success_patterns