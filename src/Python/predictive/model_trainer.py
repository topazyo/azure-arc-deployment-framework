import numpy as np
import pandas as pd
from sklearn.ensemble import RandomForestClassifier, IsolationForest
from sklearn.preprocessing import StandardScaler
from sklearn.model_selection import train_test_split
from sklearn.metrics import classification_report, confusion_matrix
import joblib
import logging
import os # Added os import
from datetime import datetime
from typing import Dict, List, Tuple, Any, Optional # Added Optional

# Ensure all necessary sklearn imports are present
<<<<<<< HEAD
from sklearn.ensemble import RandomForestClassifier, IsolationForest, GradientBoostingClassifier
=======
from sklearn.ensemble import RandomForestClassifier, IsolationForest
>>>>>>> 8fee200e
from sklearn.preprocessing import StandardScaler
from sklearn.model_selection import train_test_split


class ArcModelTrainer:
    """[TODO: Add class documentation]"""
    def __init__(self, config: Dict[str, Any]):
        """[TODO: Add method documentation]"""
        self.config = config
        self.models: Dict[str, Any] = {}
        self.scalers: Dict[str, StandardScaler] = {}
        self.feature_importance: Dict[str, Dict[str, Any]] = {} # Stores names and importances
        self.setup_logging()

    def setup_logging(self):
        """[TODO: Add method documentation]"""
        logging.basicConfig(
            level=logging.INFO,
            format='%(asctime)s - %(name)s - %(levelname)s - %(message)s',
            filename=f'model_training_{datetime.now().strftime("%Y%m%d")}.log'
        )
        self.logger = logging.getLogger('ArcModelTrainer')

    def prepare_data(self, data: pd.DataFrame, model_type: str) -> Tuple[Optional[np.ndarray], Optional[pd.Series], List[str]]:
        """Prepare data for training specific model types.
        Returns scaled features, target, and the list of feature names used, in order.
        Returns (None, None, []) if preparation fails.
        """
        try:
            # Select features based on model type
            feature_config = self.config['features'][model_type]

            # Ensure required_features are present in data's columns
            actual_features_to_use = [f for f in feature_config['required_features'] if f in data.columns]
            if len(actual_features_to_use) != len(feature_config['required_features']):
                self.logger.warning(f"Not all required_features for {model_type} found in input data columns. "
                                    f"Missing: {set(feature_config['required_features']) - set(actual_features_to_use)}")

            if not actual_features_to_use:
                self.logger.error(f"No required features for {model_type} found in data. Cannot prepare data.")
                return None, None, []

            features_df = data[actual_features_to_use].copy() # Use .copy() to avoid SettingWithCopyWarning later
            
            # Handle missing values
            features_df = self.handle_missing_values(features_df, feature_config['missing_strategy'])
            
            # Create scaler for this model type
            scaler = StandardScaler()
            scaled_features = scaler.fit_transform(features_df)
            self.scalers[model_type] = scaler
            
            # Prepare target variable if not anomaly detection
            if model_type != 'anomaly_detection':
                if feature_config['target_column'] not in data.columns:
                    self.logger.error(f"Target column '{feature_config['target_column']}' for {model_type} not found in data.")
                    return None, None, []
                target = data[feature_config['target_column']]
                return scaled_features, target, actual_features_to_use
            
            return scaled_features, None, actual_features_to_use

        except Exception as e:
            self.logger.error(f"Data preparation failed for {model_type}: {str(e)}")
            self.logger.error(f"Data preparation failed for {model_type}: {str(e)}", exc_info=True)
            return None, None, []


    def handle_missing_values(self, df: pd.DataFrame, strategy: str, model_type: str) -> pd.DataFrame:
        """Handle missing values in features DataFrame."""
        self.logger.info(f"Handling missing values for {model_type} using strategy: {strategy}")
        original_nan_counts = df.isnull().sum().sum()

        if df.empty:
            self.logger.warning(f"DataFrame for {model_type} is empty before handling missing values.")
            return df

        numeric_cols = df.select_dtypes(include=np.number).columns

        if strategy == 'mean':
            for col in numeric_cols: # Iterate explicitly to log per column if needed
                 fill_value = df[col].mean()
                 if pd.isna(fill_value): # If mean is NaN (e.g. all values were NaN)
                     fill_value = 0 # Fallback to 0
                     self.logger.warning(f"Mean for column {col} in {model_type} is NaN. Filling with 0.")
                 df[col].fillna(fill_value, inplace=True)
        elif strategy == 'median':
            for col in numeric_cols:
                 fill_value = df[col].median()
                 if pd.isna(fill_value):
                     fill_value = 0
                     self.logger.warning(f"Median for column {col} in {model_type} is NaN. Filling with 0.")
                 df[col].fillna(fill_value, inplace=True)
        elif strategy == 'zero':
            df.fillna(0, inplace=True)
        elif strategy == 'dropna': # Not generally recommended for feature sets unless handled carefully
            df.dropna(inplace=True)
            self.logger.info(f"Dropped rows with NaNs for {model_type}. Original rows: {original_nan_counts}, After drop: {len(df)}")
        else:
            self.logger.warning(f"Unknown missing value strategy '{strategy}' for {model_type}. Not handling NaNs.")
            return df # Return as is if strategy is unknown

        nan_counts_after = df.isnull().sum().sum()
        self.logger.info(f"Missing values handled for {model_type}. Original NaNs: {original_nan_counts}, Remaining NaNs: {nan_counts_after}")
        return df

    def train_health_prediction_model(self, data: pd.DataFrame) -> None:
        """[TODO: Add method documentation]"""
        model_type = 'health_prediction'
        self.logger.info(f"Starting training for {model_type} model...")
        try:
            # Configuration for this model type
<<<<<<< HEAD
            model_type_config = self.config.get('models', {}).get(model_type, {})
            if not model_type_config:
                self.logger.error(f"No configuration found for model type: {model_type}. Skipping training.")
                return

            test_split_ratio = self.config.get('test_split_ratio', 0.2)
            random_state = self.config.get('random_state', 42)
            model_algorithm = model_type_config.get('algorithm', 'RandomForestClassifier') # Default to RF

            X_scaled, y, feature_names = self.prepare_data(data, model_type)

            if X_scaled is None or y is None:
                self.logger.error(f"Data preparation failed for {model_type}. Skipping training.")
                return
            if len(np.unique(y)) < 2 :
                 self.logger.error(f"Target variable for {model_type} has less than 2 unique classes. Classification model cannot be trained. Unique values: {np.unique(y)}")
                 return

            X_train, X_test, y_train, y_test = train_test_split(X_scaled, y, test_size=test_split_ratio, random_state=random_state, stratify=y if np.unique(y).size > 1 else None)

            model = None
            self.logger.info(f"Training {model_type} model using algorithm: {model_algorithm}")

            if model_algorithm == 'RandomForestClassifier':
                algo_params = model_type_config.get('random_forest_params', {})
                model = RandomForestClassifier(
                    n_estimators=algo_params.get('n_estimators', 100),
                    max_depth=algo_params.get('max_depth', None),
                    class_weight=algo_params.get('class_weight', None),
                    random_state=random_state # Use global random_state for model
                )
            elif model_algorithm == 'GradientBoostingClassifier':
                algo_params = model_type_config.get('gradient_boosting_params', {})
                model = GradientBoostingClassifier(
                    n_estimators=algo_params.get('n_estimators', 100),
                    learning_rate=algo_params.get('learning_rate', 0.1),
                    max_depth=algo_params.get('max_depth', 3),
                    subsample=algo_params.get('subsample', 1.0),
                    random_state=random_state # Use global random_state for model
                )
            else:
                self.logger.error(f"Unsupported algorithm '{model_algorithm}' specified for {model_type}. Defaulting to RandomForestClassifier.")
                # Default to RandomForest if algorithm specified is unknown
                algo_params = model_type_config.get('random_forest_params', {})
                model = RandomForestClassifier(
                    n_estimators=algo_params.get('n_estimators', 100),
                    max_depth=algo_params.get('max_depth', None),
                    class_weight=algo_params.get('class_weight', None),
                    random_state=random_state
                )
                model_algorithm = 'RandomForestClassifier' # Update to actual used algorithm
=======
            model_params = self.config.get('models', {}).get(model_type, {})
            test_split_ratio = self.config.get('test_split_ratio', 0.2)
            random_state = self.config.get('random_state', 42)

            X_scaled, y, feature_names = self.prepare_data(data, model_type)

            if X_scaled is None or y is None:
                self.logger.error(f"Data preparation failed for {model_type}. Skipping training.")
                return
            if len(np.unique(y)) < 2 :
                 self.logger.error(f"Target variable for {model_type} has less than 2 unique classes. Classification model cannot be trained. Unique values: {np.unique(y)}")
                 return

            X_train, X_test, y_train, y_test = train_test_split(X_scaled, y, test_size=test_split_ratio, random_state=random_state, stratify=y if np.unique(y).size > 1 else None)

            model = RandomForestClassifier(
                n_estimators=model_params.get('n_estimators', 100),
                max_depth=model_params.get('max_depth', None),
                class_weight=model_params.get('class_weight', None),
                random_state=random_state
            )
>>>>>>> 8fee200e

            model.fit(X_train, y_train)
            self.models[model_type] = model

            self.feature_importance[model_type] = {
                'names': feature_names,
<<<<<<< HEAD
                'importances': model.feature_importances_.tolist() if hasattr(model, 'feature_importances_') else None,
                'algorithm': model_algorithm # Store the algorithm used
=======
                'importances': model.feature_importances_.tolist() if hasattr(model, 'feature_importances_') else None
>>>>>>> 8fee200e
            }

            y_pred = model.predict(X_test)
            self.logger.info(f"{model_type} Model Performance:\n{classification_report(y_test, y_pred)}")
            self.logger.info(f"{model_type} Confusion Matrix:\n{confusion_matrix(y_test, y_pred)}")
            self.logger.info(f"{model_type} model training completed successfully.")

        except Exception as e:
            self.logger.error(f"{model_type} model training failed: {str(e)}", exc_info=True)

    def train_anomaly_detection_model(self, data: pd.DataFrame) -> None:
        """[TODO: Add method documentation]"""
        model_type = 'anomaly_detection'
        self.logger.info(f"Starting training for {model_type} model...")
        try:
            model_params = self.config.get('models', {}).get(model_type, {})
            random_state = self.config.get('random_state', 42)

            X_scaled, _, feature_names = self.prepare_data(data, model_type)
            if X_scaled is None:
                self.logger.error(f"Data preparation failed for {model_type}. Skipping training.")
                return
            if X_scaled.shape[0] == 0:
                self.logger.error(f"No data available for training {model_type} after preparation. Skipping.")
                return

            model = IsolationForest(
                n_estimators=model_params.get('n_estimators', 100), # n_estimators added
                contamination=model_params.get('contamination', 'auto'),
                random_state=random_state
            )

            model.fit(X_scaled)
            self.models[model_type] = model
<<<<<<< HEAD

            self.feature_importance[model_type] = {'names': feature_names, 'importances': None} # IF doesn't have direct feature_importances_

=======

            self.feature_importance[model_type] = {'names': feature_names, 'importances': None} # IF doesn't have direct feature_importances_

>>>>>>> 8fee200e
            scores = model.score_samples(X_scaled)
            self.logger.info(f"{model_type} Model trained. Anomaly scores range: {scores.min():.2f} to {scores.max():.2f} (lower is more anomalous).")
            self.logger.info(f"{model_type} model training completed successfully.")

        except Exception as e:
            self.logger.error(f"{model_type} model training failed: {str(e)}", exc_info=True)

    def train_failure_prediction_model(self, data: pd.DataFrame) -> None:
        """[TODO: Add method documentation]"""
        model_type = 'failure_prediction'
        self.logger.info(f"Starting training for {model_type} model...")
        try:
            model_params = self.config.get('models', {}).get(model_type, {})
            test_split_ratio = self.config.get('test_split_ratio', 0.2)
            random_state = self.config.get('random_state', 42)

            X_scaled, y, feature_names = self.prepare_data(data, model_type)
            if X_scaled is None or y is None:
                self.logger.error(f"Data preparation failed for {model_type}. Skipping training.")
                return
            if len(np.unique(y)) < 2 :
                 self.logger.error(f"Target variable for {model_type} has less than 2 unique classes. Classification model cannot be trained. Unique values: {np.unique(y)}")
                 return

            X_train, X_test, y_train, y_test = train_test_split(X_scaled, y, test_size=test_split_ratio, random_state=random_state, stratify=y if np.unique(y).size > 1 else None)

            model = RandomForestClassifier(
                n_estimators=model_params.get('n_estimators', 100),
                max_depth=model_params.get('max_depth', None),
                class_weight=model_params.get('class_weight', 'balanced'), # Default to balanced for failure prediction
                random_state=random_state
            )

            model.fit(X_train, y_train)
            self.models[model_type] = model

            self.feature_importance[model_type] = {
                'names': feature_names,
                'importances': model.feature_importances_.tolist() if hasattr(model, 'feature_importances_') else None
            }

            y_pred = model.predict(X_test)
            self.logger.info(f"{model_type} Model Performance:\n{classification_report(y_test, y_pred)}")
            self.logger.info(f"{model_type} Confusion Matrix:\n{confusion_matrix(y_test, y_pred)}")
            self.logger.info(f"{model_type} model training completed successfully.")

        except Exception as e:
            self.logger.error(f"{model_type} model training failed: {str(e)}", exc_info=True)

    def save_models(self, output_dir: str) -> None:
<<<<<<< HEAD
        """[TODO: Add method documentation]"""
=======
        """Save trained models, scalers, and feature importance data."""
>>>>>>> 8fee200e
        try:
            os.makedirs(output_dir, exist_ok=True)
            self.logger.info(f"Saving models to directory: {output_dir}")

            for model_type, model in self.models.items():
                model_path = os.path.join(output_dir, f"{model_type}_model.pkl")
                joblib.dump(model, model_path)
                self.logger.info(f"Saved {model_type} model to {model_path}")

                if model_type in self.scalers:
                    scaler_path = os.path.join(output_dir, f"{model_type}_scaler.pkl")
                    joblib.dump(self.scalers[model_type], scaler_path)
                    self.logger.info(f"Saved {model_type} scaler to {scaler_path}")
                
                if model_type in self.feature_importance and self.feature_importance[model_type] is not None:
                    importance_path = os.path.join(output_dir, f"{model_type}_feature_importance.pkl")
                    joblib.dump(self.feature_importance[model_type], importance_path)
                    self.logger.info(f"Saved {model_type} feature importance to {importance_path}")

            self.logger.info(f"All models, scalers, and feature importance data saved to {output_dir}")

        except Exception as e:
            self.logger.error(f"Failed to save models: {str(e)}", exc_info=True)
            raise # Re-raise to indicate failure in saving

    def update_models_with_remediation(self, remediation_data: Dict[str, Any]) -> None:
<<<<<<< HEAD
        """[TODO: Add method documentation]"""
=======
        """Placeholder for updating models with new remediation data."""
>>>>>>> 8fee200e
        try:
            self.logger.info(f"Received remediation data for learning: {remediation_data.get('action')}")
            self.logger.warning("Full retraining logic for models with new remediation data is not yet implemented. Models were not updated.")
            # Pseudocode from prompt:
            # model_type_to_update = "failure_prediction" # or determine based on remediation_data
            # if model_type_to_update in self.models:
            #     self.logger.info(f"Attempting to update {model_type_to_update} model with remediation data.")
            #     # 1. Convert remediation_data to feature vector and target
            #     # This is highly dependent on the structure of remediation_data and model features
            #     # X_sample, y_sample = self._preprocess_remediation_for_model(remediation_data, model_type_to_update)
            #
            #     # 2. If valid sample obtained:
            #     # self.logger.info("New sample processed. Retraining model (simulation).")
            #     # This would require access to the original full dataset to append and retrain,
            #     # or a strategy for online learning if the model supports it.
            # else:
            #     self.logger.warning(f"Model type {model_type_to_update} not found for updating.")
        except Exception as e:
            self.logger.error(f"Failed to process remediation data for model update: {str(e)}", exc_info=True)
            # Do not re-raise, as this is a background learning process in the placeholder<|MERGE_RESOLUTION|>--- conflicted
+++ resolved
@@ -11,11 +11,7 @@
 from typing import Dict, List, Tuple, Any, Optional # Added Optional
 
 # Ensure all necessary sklearn imports are present
-<<<<<<< HEAD
 from sklearn.ensemble import RandomForestClassifier, IsolationForest, GradientBoostingClassifier
-=======
-from sklearn.ensemble import RandomForestClassifier, IsolationForest
->>>>>>> 8fee200e
 from sklearn.preprocessing import StandardScaler
 from sklearn.model_selection import train_test_split
 
@@ -128,7 +124,6 @@
         self.logger.info(f"Starting training for {model_type} model...")
         try:
             # Configuration for this model type
-<<<<<<< HEAD
             model_type_config = self.config.get('models', {}).get(model_type, {})
             if not model_type_config:
                 self.logger.error(f"No configuration found for model type: {model_type}. Skipping training.")
@@ -180,41 +175,14 @@
                     random_state=random_state
                 )
                 model_algorithm = 'RandomForestClassifier' # Update to actual used algorithm
-=======
-            model_params = self.config.get('models', {}).get(model_type, {})
-            test_split_ratio = self.config.get('test_split_ratio', 0.2)
-            random_state = self.config.get('random_state', 42)
-
-            X_scaled, y, feature_names = self.prepare_data(data, model_type)
-
-            if X_scaled is None or y is None:
-                self.logger.error(f"Data preparation failed for {model_type}. Skipping training.")
-                return
-            if len(np.unique(y)) < 2 :
-                 self.logger.error(f"Target variable for {model_type} has less than 2 unique classes. Classification model cannot be trained. Unique values: {np.unique(y)}")
-                 return
-
-            X_train, X_test, y_train, y_test = train_test_split(X_scaled, y, test_size=test_split_ratio, random_state=random_state, stratify=y if np.unique(y).size > 1 else None)
-
-            model = RandomForestClassifier(
-                n_estimators=model_params.get('n_estimators', 100),
-                max_depth=model_params.get('max_depth', None),
-                class_weight=model_params.get('class_weight', None),
-                random_state=random_state
-            )
->>>>>>> 8fee200e
 
             model.fit(X_train, y_train)
             self.models[model_type] = model
 
             self.feature_importance[model_type] = {
                 'names': feature_names,
-<<<<<<< HEAD
                 'importances': model.feature_importances_.tolist() if hasattr(model, 'feature_importances_') else None,
                 'algorithm': model_algorithm # Store the algorithm used
-=======
-                'importances': model.feature_importances_.tolist() if hasattr(model, 'feature_importances_') else None
->>>>>>> 8fee200e
             }
 
             y_pred = model.predict(X_test)
@@ -249,15 +217,9 @@
 
             model.fit(X_scaled)
             self.models[model_type] = model
-<<<<<<< HEAD
 
             self.feature_importance[model_type] = {'names': feature_names, 'importances': None} # IF doesn't have direct feature_importances_
 
-=======
-
-            self.feature_importance[model_type] = {'names': feature_names, 'importances': None} # IF doesn't have direct feature_importances_
-
->>>>>>> 8fee200e
             scores = model.score_samples(X_scaled)
             self.logger.info(f"{model_type} Model trained. Anomaly scores range: {scores.min():.2f} to {scores.max():.2f} (lower is more anomalous).")
             self.logger.info(f"{model_type} model training completed successfully.")
@@ -308,11 +270,7 @@
             self.logger.error(f"{model_type} model training failed: {str(e)}", exc_info=True)
 
     def save_models(self, output_dir: str) -> None:
-<<<<<<< HEAD
-        """[TODO: Add method documentation]"""
-=======
         """Save trained models, scalers, and feature importance data."""
->>>>>>> 8fee200e
         try:
             os.makedirs(output_dir, exist_ok=True)
             self.logger.info(f"Saving models to directory: {output_dir}")
@@ -339,11 +297,7 @@
             raise # Re-raise to indicate failure in saving
 
     def update_models_with_remediation(self, remediation_data: Dict[str, Any]) -> None:
-<<<<<<< HEAD
-        """[TODO: Add method documentation]"""
-=======
         """Placeholder for updating models with new remediation data."""
->>>>>>> 8fee200e
         try:
             self.logger.info(f"Received remediation data for learning: {remediation_data.get('action')}")
             self.logger.warning("Full retraining logic for models with new remediation data is not yet implemented. Models were not updated.")
