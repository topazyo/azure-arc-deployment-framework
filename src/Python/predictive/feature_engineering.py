import numpy as np
import pandas as pd
from typing import Dict, List, Any, Tuple, Optional
from sklearn.preprocessing import StandardScaler, OneHotEncoder
from sklearn.feature_selection import SelectKBest, f_classif, f_regression # Added f_regression
from pandas.api.types import is_numeric_dtype, is_categorical_dtype # Added for type checks
import logging
from datetime import datetime
import os # Not strictly needed by this diff, but good practice

class FeatureEngineer:
    def __init__(self, config: Dict[str, Any]):
        self.config = config
        self.scalers: Dict[str, StandardScaler] = {}
        self.encoders: Dict[str, OneHotEncoder] = {}
        self.feature_selectors: Dict[str, SelectKBest] = {}

        # Initialize common config values with defaults
        self.rolling_window_sizes = self.config.get('rolling_window_sizes', [5]) # Allow multiple window sizes
        if not isinstance(self.rolling_window_sizes, list): self.rolling_window_sizes = [self.rolling_window_sizes]
        self.lags = self.config.get('lags', [1, 3, 5])
        self.numerical_nan_fill_strategy = self.config.get('numerical_nan_fill_strategy', 'mean')
        self.categorical_nan_fill_strategy = self.config.get('categorical_nan_fill_strategy', 'unknown')
        self.feature_selection_k = self.config.get('k_best_features', 20) # Default k for feature selection
        self.feature_selection_score_func_name = self.config.get('feature_selection_score_func', 'f_classif')


        self.setup_logging()

    def setup_logging(self):
        logging.basicConfig(
            level=logging.INFO,
            format='%(asctime)s - %(name)s - %(levelname)s - %(message)s',
            filename=f'feature_engineering_{datetime.now().strftime("%Y%m%d")}.log'
        )
        self.logger = logging.getLogger('FeatureEngineer')

    def engineer_features(
        self,
        data: pd.DataFrame,
        target: str = None
    ) -> Tuple[pd.DataFrame, Dict[str, Any]]:
        """Engineer features for model training or prediction following a refined flow."""
        try:
            self.logger.info(f"Starting feature engineering. Initial data shape: {data.shape}")

            # 1. Identify original features to keep based on config
            original_numerical_features = self.config.get('original_numerical_features', [])
            original_categorical_features = self.config.get('original_categorical_features', [])
            
            # Ensure configured original features exist in data
            original_numerical_to_keep = [f for f in original_numerical_features if f in data.columns and is_numeric_dtype(data[f])]
            original_categorical_to_keep = [f for f in original_categorical_features if f in data.columns] # Type check later

            original_selected_cols = list(set(original_numerical_to_keep + original_categorical_to_keep))
            if not original_selected_cols:
                 self.logger.warning("No original features specified or found in data based on configuration. Proceeding with generated features only.")
                 original_selected_df = pd.DataFrame(index=data.index)
            else:
                original_selected_df = data[original_selected_cols].copy()
            self.logger.debug(f"Selected original features: {original_selected_cols}")


            # 2. Create new features from original data (or a relevant subset)
            #    These methods should use data directly to avoid processing already processed features.
            temporal_features_df = self._create_temporal_features(data)
            statistical_features_df = self._create_statistical_features(data)
            interaction_features_df = self._create_interaction_features(data)
            self.logger.debug(f"Created temporal features: {temporal_features_df.shape[1]}, statistical: {statistical_features_df.shape[1]}, interaction: {interaction_features_df.shape[1]}")

            # 3. Combine: original selected + new features
            # Ensure all parts have the same index as original_selected_df
            dfs_to_concat = [original_selected_df]
            if not temporal_features_df.empty: dfs_to_concat.append(temporal_features_df.reindex(original_selected_df.index))
            if not statistical_features_df.empty: dfs_to_concat.append(statistical_features_df.reindex(original_selected_df.index))
            if not interaction_features_df.empty: dfs_to_concat.append(interaction_features_df.reindex(original_selected_df.index))
            
            combined_df = pd.concat(dfs_to_concat, axis=1)
            
            # Handle duplicate column names that might arise (e.g., if a generated feature has same name as an original one)
            combined_df = combined_df.loc[:, ~combined_df.columns.duplicated()]
            self.logger.info(f"Combined features. Shape before NaN handling: {combined_df.shape}")

            # 4. Handle Missing Values for the entire combined_df
            combined_df_filled = self._handle_missing_values(combined_df.copy()) # Pass copy to avoid modifying combined_df inplace if _handle_missing_values does that

            # 5. Scale Numerical Features
            scaled_df = self._scale_features(combined_df_filled)

            # 6. Encode Categorical Features
            encoded_df = self._encode_categorical_features(scaled_df)
            self.logger.info(f"Shape after encoding: {encoded_df.shape}")
            
            # 7. Feature Selection (if target string is provided)
            selected_features_df = encoded_df # Default to all if no target
            if target is not None and target in data.columns:
                target_series = data[target]
                # Align target with the (potentially row-reduced by earlier NaN handling) encoded_df
                # target_clean, features_aligned = self._align_target_and_features(target_series, encoded_df)
                # _align_target_and_features now returns features_aligned, target_clean (swapped order)
                features_aligned, target_clean = self._align_target_and_features(encoded_df, target_series)


                if not features_aligned.empty and not target_clean.empty:
                    selected_features_df = self._select_features(features_aligned, target_clean)
                else:
                    self.logger.warning("Feature selection skipped due to empty data after alignment or empty target.")
                    selected_features_df = features_aligned # Use aligned features if target was problematic
            elif target is not None and target not in data.columns:
                 self.logger.warning(f"Target column '{target}' not found in input data. Skipping feature selection.")


            # 8. Create Metadata
            feature_metadata = self._create_feature_metadata(selected_features_df)
            self.logger.info(f"Feature engineering complete. Final features shape: {selected_features_df.shape}")
            return selected_features_df, feature_metadata

        except Exception as e:
            self.logger.error(f"Feature engineering failed: {str(e)}", exc_info=True)
            # Return empty DataFrame and metadata on failure to prevent downstream errors
            return pd.DataFrame(), {"error": str(e)}


    def _create_temporal_features(self, data: pd.DataFrame) -> pd.DataFrame:
        """Create temporal features from timestamp data."""
        temporal_features = pd.DataFrame(index=data.index) # Preserve index
        
        try:
            if 'timestamp' not in data.columns:
                self.logger.info("No 'timestamp' column found for temporal feature creation.")
                return temporal_features

            # Attempt to convert to datetime, handling errors
            timestamp_col = pd.to_datetime(data['timestamp'], errors='coerce')
            if timestamp_col.isnull().all(): # If all are NaT after conversion
                self.logger.warning("'timestamp' column could not be converted to datetime or is all NaNs.")
                return temporal_features
                

                temporal_features['hour'] = timestamp_col.dt.hour
                temporal_features['day_of_week'] = timestamp_col.dt.dayofweek
                temporal_features['day_of_month'] = timestamp_col.dt.day
                temporal_features['month'] = timestamp_col.dt.month
                temporal_features['is_weekend'] = timestamp_col.dt.dayofweek.isin([5, 6]).astype(int)
                
                # Create cyclical features for periodic patterns
                temporal_features['hour_sin'] = np.sin(2 * np.pi * timestamp_col.dt.hour / 24)
                temporal_features['hour_cos'] = np.cos(2 * np.pi * timestamp_col.dt.hour / 24)
                temporal_features['month_sin'] = np.sin(2 * np.pi * timestamp_col.dt.month / 12)
                temporal_features['month_cos'] = np.cos(2 * np.pi * timestamp_col.dt.month / 12)

        except Exception as e:
            self.logger.error(f"Temporal feature creation failed: {str(e)}", exc_info=True)
            # Return empty DataFrame with original index on error
            return pd.DataFrame(index=data.index)

        return temporal_features

    def _create_statistical_features(self, data: pd.DataFrame) -> pd.DataFrame:
        """Create statistical features from configured numerical columns."""
        statistical_features = pd.DataFrame(index=data.index)

        cols_to_process = self.config.get('statistical_feature_columns', [])
        if not cols_to_process: # Default to all numeric if not specified
            cols_to_process = data.select_dtypes(include=[np.number]).columns.tolist()
        
        if not cols_to_process:
            self.logger.info("No columns specified or found for statistical feature creation.")
            return statistical_features

        try:
            self.logger.info(f"Creating statistical features for columns: {cols_to_process}")
            for col_name in cols_to_process:
                if col_name not in data.columns or not is_numeric_dtype(data[col_name]):
                    self.logger.warning(f"Column '{col_name}' for statistical features not found or not numeric. Skipping.")
                    continue

                series = data[col_name]
                # Rolling statistics for multiple window sizes
                for window in self.rolling_window_sizes:
                    if len(series) < window: # Not enough data for this window
                        self.logger.debug(f"Not enough data for rolling window {window} on column {col_name}")
                        continue
                    rolling_obj = series.rolling(window=window, min_periods=1) # min_periods=1 to get value even for smaller windows at start
                    statistical_features[f'{col_name}_rolling{window}_mean'] = rolling_obj.mean() # NaNs will be handled later by _handle_missing_values
                    statistical_features[f'{col_name}_rolling{window}_std'] = rolling_obj.std()
                    statistical_features[f'{col_name}_rolling{window}_max'] = rolling_obj.max()
                    statistical_features[f'{col_name}_rolling{window}_min'] = rolling_obj.min()
                
                # Lag features
                for lag in self.lags:
                    if len(series) < lag: continue
                    statistical_features[f'{col_name}_lag_{lag}'] = series.shift(lag)
                
                # Difference features
                statistical_features[f'{col_name}_diff'] = series.diff()
                statistical_features[f'{col_name}_pct_change'] = series.pct_change().replace([np.inf, -np.inf], np.nan) # Handle inf from pct_change

        except Exception as e:
            self.logger.error(f"Statistical feature creation failed: {str(e)}", exc_info=True)
            return pd.DataFrame(index=data.index) # Return empty on error

        return statistical_features

    def _create_interaction_features(self, data: pd.DataFrame) -> pd.DataFrame:
        """Create interaction features between configured numerical columns."""
        interaction_features = pd.DataFrame(index=data.index)
        
        interaction_cols_config = self.config.get('interaction_feature_columns', [])
        if not interaction_cols_config: # Default to a subset of numeric if not specified or handle as error
            # For safety, let's not default to all numeric pairs to avoid feature explosion.
            # Require explicit configuration or select top N based on some criteria if desired.
            self.logger.info("No columns specified for interaction feature creation ('interaction_feature_columns'). Skipping.")
            return interaction_features

        # Filter to existing and numeric columns from the config list
        numerical_columns_for_interaction = [
            col for col in interaction_cols_config
            if col in data.columns and is_numeric_dtype(data[col])
        ]
        if len(numerical_columns_for_interaction) < 2:
            self.logger.info("Not enough valid numerical columns for interaction feature creation.")
            return interaction_features

        try:
            self.logger.info(f"Creating interaction features for columns: {numerical_columns_for_interaction}")
            for i, col1_name in enumerate(numerical_columns_for_interaction):
                for col2_name in numerical_columns_for_interaction[i+1:]:
                    col1 = data[col1_name]
                    col2 = data[col2_name]

                    interaction_features[f'{col1_name}_x_{col2_name}_product'] = col1 * col2
                    ratio_series = col1 / (col2 + 1e-8) # Add small epsilon to prevent division by zero
                    interaction_features[f'{col1_name}_div_{col2_name}_ratio'] = ratio_series.replace([np.inf, -np.inf], np.nan)
                    interaction_features[f'{col1_name}_plus_{col2_name}_sum'] = col1 + col2
                    interaction_features[f'{col1_name}_minus_{col2_name}_diff'] = col1 - col2
<<<<<<< HEAD
            
=======
>>>>>>> 50e956df
            # Clipping extreme values is generally good, but might be better handled by robust scalers or transformations later.
            # For now, keeping it simple. NaNs from ratios or products will be handled by _handle_missing_values.
        except Exception as e:
            self.logger.error(f"Interaction feature creation failed: {str(e)}", exc_info=True)
            return pd.DataFrame(index=data.index)

        return interaction_features

    def _handle_missing_values(self, df: pd.DataFrame) -> pd.DataFrame:
        """Handle missing values in the DataFrame based on configured strategies."""
        self.logger.info(f"Handling missing values. Initial NaN count: {df.isnull().sum().sum()}")
        df_processed = df.copy()

        # Handle numerical NaNs
        num_cols = df_processed.select_dtypes(include=np.number).columns
        if not num_cols.empty:
            if self.numerical_nan_fill_strategy == 'mean':
                fill_values_num = df_processed[num_cols].mean()
                df_processed[num_cols] = df_processed[num_cols].fillna(fill_values_num)
                self.logger.debug(f"Filled NaNs in numerical columns with mean: {fill_values_num.to_dict()}")
            elif self.numerical_nan_fill_strategy == 'median':
                fill_values_num = df_processed[num_cols].median()
                df_processed[num_cols] = df_processed[num_cols].fillna(fill_values_num)
                self.logger.debug(f"Filled NaNs in numerical columns with median: {fill_values_num.to_dict()}")
            elif self.numerical_nan_fill_strategy == 'zero':
                df_processed[num_cols] = df_processed[num_cols].fillna(0)
                self.logger.debug("Filled NaNs in numerical columns with 0.")
            elif isinstance(self.numerical_nan_fill_strategy, (int, float)): # Fill with a specific constant
                df_processed[num_cols] = df_processed[num_cols].fillna(self.numerical_nan_fill_strategy)
                self.logger.debug(f"Filled NaNs in numerical columns with constant: {self.numerical_nan_fill_strategy}.")
            else:
                 self.logger.warning(f"Unsupported numerical NaN fill strategy: {self.numerical_nan_fill_strategy}. NaNs may remain.")

        # Handle categorical NaNs
        cat_cols = df_processed.select_dtypes(include=['object', 'category']).columns
        if not cat_cols.empty:
            if self.categorical_nan_fill_strategy == 'mode':
                for col in cat_cols: # Mode can be multi-valued, take the first
                    mode_val = df_processed[col].mode()
                    if not mode_val.empty:
                        df_processed[col] = df_processed[col].fillna(mode_val[0])
                        self.logger.debug(f"Filled NaNs in categorical column '{col}' with mode: {mode_val[0]}.")
                    else: # Series might be all NaN
                        df_processed[col] = df_processed[col].fillna('unknown') # Fallback for all-NaN series
                        self.logger.debug(f"Mode not found for categorical column '{col}' (all NaNs?). Filled with 'unknown'.")

            elif self.categorical_nan_fill_strategy == 'unknown' or isinstance(self.categorical_nan_fill_strategy, str):
                fill_val_cat = 'unknown' if self.categorical_nan_fill_strategy == 'unknown' else self.categorical_nan_fill_strategy
                df_processed[cat_cols] = df_processed[cat_cols].fillna(fill_val_cat)
                self.logger.debug(f"Filled NaNs in categorical columns with '{fill_val_cat}'.")
            else:
                self.logger.warning(f"Unsupported categorical NaN fill strategy: {self.categorical_nan_fill_strategy}. NaNs may remain.")

        final_nan_count = df_processed.isnull().sum().sum()
        self.logger.info(f"Missing value handling complete. Final NaN count: {final_nan_count}")
        if final_nan_count > 0:
            self.logger.warning(f"NaNs still present after handling: \n{df_processed.isnull().sum()[df_processed.isnull().sum() > 0]}")
        return df_processed


    def _scale_features(self, features: pd.DataFrame) -> pd.DataFrame:
        """Scale numerical features."""
        try:
            numerical_cols = features.select_dtypes(include=[np.number]).columns
            if numerical_cols.empty:
                self.logger.info("No numerical features to scale.")
                return features.copy()
            
            # Create a copy to avoid modifying the input DataFrame if it's passed around
            scaled_features_df = features.copy()

            # Use a consistent key for the scaler, e.g., 'standard_scaler'
            scaler_key = 'standard_scaler'
            if scaler_key not in self.scalers:
                self.logger.info(f"Fitting new StandardScaler for features: {list(numerical_cols)}")
                self.scalers[scaler_key] = StandardScaler()
                scaled_values = self.scalers[scaler_key].fit_transform(features[numerical_cols])
            else:
                self.logger.info(f"Using existing StandardScaler to transform features: {list(numerical_cols)}")
                try:
                    scaled_values = self.scalers[scaler_key].transform(features[numerical_cols])
                except Exception as e_transform: # Catch issues if features changed unexpectedly
                    self.logger.error(f"Error transforming features with existing scaler: {e_transform}. Refitting scaler.", exc_info=True)
                    self.scalers[scaler_key] = StandardScaler() # Re-initialize
                    scaled_values = self.scalers[scaler_key].fit_transform(features[numerical_cols])

            scaled_features_df[numerical_cols] = scaled_values
            return scaled_features_df

        except Exception as e:
            self.logger.error(f"Feature scaling failed: {str(e)}", exc_info=True)
            raise # Re-raise to halt processing if scaling is critical

    def _encode_categorical_features(self, features: pd.DataFrame) -> pd.DataFrame:
        """Encode categorical features."""
        try:
            # Operate on a copy to avoid SettingWithCopyWarning on the original DataFrame
            encoded_df = features.copy()
            categorical_cols = encoded_df.select_dtypes(include=['object', 'category']).columns

            if categorical_cols.empty:
                self.logger.info("No categorical features to encode.")
                return encoded_df # Return the copy

            for col in categorical_cols:
                encoder_key = f"encoder_{col}"
                column_data = encoded_df[[col]] # Keep as DataFrame for encoder

                if encoder_key not in self.encoders:
                    self.logger.info(f"Fitting new OneHotEncoder for column: {col}")
                    self.encoders[encoder_key] = OneHotEncoder(sparse_output=False, handle_unknown='ignore')
                    encoded_values = self.encoders[encoder_key].fit_transform(column_data)
                else:
                    self.logger.info(f"Using existing OneHotEncoder for column: {col}")
                    try:
                        encoded_values = self.encoders[encoder_key].transform(column_data)
                    except Exception as e_transform_enc:
                        self.logger.error(f"Error transforming column {col} with existing encoder: {e_transform_enc}. Refitting encoder.", exc_info=True)
                        self.encoders[encoder_key] = OneHotEncoder(sparse_output=False, handle_unknown='ignore') # Re-initialize
                        encoded_values = self.encoders[encoder_key].fit_transform(column_data)
                
                # Get feature names from encoder; handle cases where categories_ might be empty or not as expected
                try:
                    new_feature_names = self.encoders[encoder_key].get_feature_names_out([col])
                except AttributeError: # older sklearn versions might use categories_
                     new_feature_names = [f"{col}_{val}" for val in self.encoders[encoder_key].categories_[0]]
<<<<<<< HEAD


                encoded_part = pd.DataFrame(encoded_values, columns=new_feature_names, index=encoded_df.index)

                encoded_df = pd.concat([encoded_df.drop(columns=[col]), encoded_part], axis=1)

=======
                encoded_part = pd.DataFrame(encoded_values, columns=new_feature_names, index=encoded_df.index)

                encoded_df = pd.concat([encoded_df.drop(columns=[col]), encoded_part], axis=1)

>>>>>>> 50e956df
            self.logger.info(f"Categorical feature encoding complete. Shape after encoding: {encoded_df.shape}")
            return encoded_df

        except Exception as e:
            self.logger.error(f"Feature encoding failed: {str(e)}", exc_info=True)
            raise # Re-raise as this is critical

    def _align_target_and_features(self, features_df: pd.DataFrame, target_series: pd.Series) -> Tuple[pd.DataFrame, pd.Series]:
        """Aligns features and target by dropping rows where target is NaN, and ensures indices match."""
        self.logger.debug(f"Aligning target and features. Initial shapes: Features {features_df.shape}, Target {target_series.shape}")

        # Ensure target is a Series and has a name for potential merging/joining if needed
        if not isinstance(target_series, pd.Series):
            target_series = pd.Series(target_series, name=getattr(target_series, 'name', 'target'))

        # Drop rows where target is NaN
        valid_target_indices = target_series.notna()
        target_clean = target_series[valid_target_indices]

        # Align features_df to the cleaned target's index
        # This ensures that if target had NaNs, corresponding rows in features_df are also dropped.
        features_aligned = features_df.loc[target_clean.index]

        self.logger.debug(f"Aligned shapes: Features {features_aligned.shape}, Target {target_clean.shape}")
        if len(features_aligned) != len(target_clean):
            # This should not happen if reindex/loc works correctly
            self.logger.error("Mismatch in length after aligning target and features. This indicates an issue.")
            # Fallback or raise error
            raise ValueError("Alignment of features and target resulted in mismatched lengths.")

        return features_aligned, target_clean


    def _select_features(
        self,
        features: pd.DataFrame,
        target: pd.Series
    ) -> pd.DataFrame:
        """Select most important features using statistical tests."""
        try:
            self.logger.info(f"Starting feature selection. Initial number of features: {features.shape[1]}")

            if features.empty:
                self.logger.warning("Feature set is empty before selection. Returning empty DataFrame.")
                return pd.DataFrame(index=features.index) # Preserve index if possible

            # Target should be cleaned by _align_target_and_features before this method
            if target.empty or len(target.unique()) < 2 and self.feature_selection_score_func_name == 'f_classif': # f_classif needs >=2 classes
                self.logger.warning(f"Target variable for feature selection is empty or has insufficient unique values for {self.feature_selection_score_func_name}. Skipping selection.")
                return features

            k_to_select = self.feature_selection_k
            num_available_features = features.shape[1]

            if k_to_select <= 0 or k_to_select >= num_available_features:
                self.logger.info(f"k for feature selection ({k_to_select}) implies selecting all {num_available_features} features.")
                k_to_select = 'all' # SelectKBest takes 'all'

            score_func_map = {'f_classif': f_classif, 'f_regression': f_regression}
            score_func = score_func_map.get(self.feature_selection_score_func_name)
            if not score_func:
                self.logger.warning(f"Invalid feature_selection_score_func: {self.feature_selection_score_func_name}. Defaulting to f_classif.")
                score_func = f_classif

            # Ensure features are numeric and finite for SelectKBest
            numeric_features = features.select_dtypes(include=np.number)
            # Replace inf/-inf with NaN, then fill NaNs. This should ideally be done before scaling/encoding.
            # However, SelectKBest is sensitive. Assuming _handle_missing_values took care of NaNs.
            # Checking for Infs which might arise from ratios.
            numeric_features = numeric_features.replace([np.inf, -np.inf], np.nan)
            if numeric_features.isnull().sum().sum() > 0:
                 self.logger.warning("NaNs found in numeric features before SelectKBest. Filling with mean for selection.")
                 numeric_features = numeric_features.fillna(numeric_features.mean())


            if numeric_features.empty:
                self.logger.warning("No numeric features available for SelectKBest. Returning all (original) features.")
                return features

            if k_to_select == 'all': # If k is 'all', it might be more than available numeric features after dtype selection.
                 k_actual_for_selector = min(numeric_features.shape[1], num_available_features) if k_to_select == 'all' else min(k_to_select, numeric_features.shape[1])
            else:
                 k_actual_for_selector = min(k_to_select, numeric_features.shape[1])
<<<<<<< HEAD


            if k_actual_for_selector == 0 and numeric_features.shape[1] > 0: # If k is 0 but features exist
                 self.logger.warning("k_actual_for_selector is 0. SelectKBest might fail. Returning original numeric features.")
                 return numeric_features # Or features, depending on desired fallback

            selector_key = f"selector_k{k_actual_for_selector}_{self.feature_selection_score_func_name}"
            
=======
            if k_actual_for_selector == 0 and numeric_features.shape[1] > 0: # If k is 0 but features exist
                 self.logger.warning("k_actual_for_selector is 0. SelectKBest might fail. Returning original numeric features.")
                 return numeric_features # Or features, depending on desired fallback

            selector_key = f"selector_k{k_actual_for_selector}_{self.feature_selection_score_func_name}"
>>>>>>> 50e956df
            current_selector: SelectKBest
            if selector_key not in self.feature_selectors:
                self.logger.info(f"Fitting new SelectKBest (k={k_actual_for_selector}, score_func={self.feature_selection_score_func_name}).")
                current_selector = SelectKBest(score_func=score_func, k=k_actual_for_selector)
                try:
                    current_selector.fit(numeric_features, target)
                    self.feature_selectors[selector_key] = current_selector
                except Exception as e_fit:
                    self.logger.error(f"Error fitting SelectKBest: {e_fit}. Returning all numeric features.", exc_info=True)
                    return numeric_features # Fallback
            else:
                self.logger.info(f"Using existing SelectKBest: {selector_key}")
                current_selector = self.feature_selectors[selector_key]

            selected_features_mask = current_selector.get_support()

            if not np.any(selected_features_mask):
                self.logger.warning("SelectKBest selected no features. Returning original numeric features.")
                return numeric_features

            selected_numeric_cols = numeric_features.columns[selected_features_mask]

            # Reconstruct DataFrame with selected numeric columns and any non-numeric columns from original `features`
            final_selected_features = features[selected_numeric_cols].copy()
            for col in features.columns:
                if col not in numeric_features.columns: # Add back non-numeric columns that were not part of selection
                    final_selected_features[col] = features[col]

            self.logger.info(f"Selected {len(final_selected_features.columns)} features: {list(final_selected_features.columns)}")
            return final_selected_features

        except Exception as e:
            self.logger.error(f"Feature selection failed: {str(e)}", exc_info=True)
            return features # Fallback to returning all features


    def _create_feature_metadata(self, features: pd.DataFrame) -> Dict[str, Any]:
        """Create metadata for engineered features."""
        return {
            'feature_count': len(features.columns),
            'feature_names': list(features.columns),
            'feature_types': features.dtypes.to_dict(),
            'numerical_features': list(features.select_dtypes(include=[np.number]).columns),
            'categorical_features': list(features.select_dtypes(exclude=[np.number]).columns),
            'missing_values': features.isnull().sum().to_dict(),
            'feature_statistics': features.describe().to_dict()
        }<|MERGE_RESOLUTION|>--- conflicted
+++ resolved
@@ -234,10 +234,7 @@
                     interaction_features[f'{col1_name}_div_{col2_name}_ratio'] = ratio_series.replace([np.inf, -np.inf], np.nan)
                     interaction_features[f'{col1_name}_plus_{col2_name}_sum'] = col1 + col2
                     interaction_features[f'{col1_name}_minus_{col2_name}_diff'] = col1 - col2
-<<<<<<< HEAD
-            
-=======
->>>>>>> 50e956df
+
             # Clipping extreme values is generally good, but might be better handled by robust scalers or transformations later.
             # For now, keeping it simple. NaNs from ratios or products will be handled by _handle_missing_values.
         except Exception as e:
@@ -364,19 +361,12 @@
                     new_feature_names = self.encoders[encoder_key].get_feature_names_out([col])
                 except AttributeError: # older sklearn versions might use categories_
                      new_feature_names = [f"{col}_{val}" for val in self.encoders[encoder_key].categories_[0]]
-<<<<<<< HEAD
 
 
                 encoded_part = pd.DataFrame(encoded_values, columns=new_feature_names, index=encoded_df.index)
 
                 encoded_df = pd.concat([encoded_df.drop(columns=[col]), encoded_part], axis=1)
 
-=======
-                encoded_part = pd.DataFrame(encoded_values, columns=new_feature_names, index=encoded_df.index)
-
-                encoded_df = pd.concat([encoded_df.drop(columns=[col]), encoded_part], axis=1)
-
->>>>>>> 50e956df
             self.logger.info(f"Categorical feature encoding complete. Shape after encoding: {encoded_df.shape}")
             return encoded_df
 
@@ -460,7 +450,6 @@
                  k_actual_for_selector = min(numeric_features.shape[1], num_available_features) if k_to_select == 'all' else min(k_to_select, numeric_features.shape[1])
             else:
                  k_actual_for_selector = min(k_to_select, numeric_features.shape[1])
-<<<<<<< HEAD
 
 
             if k_actual_for_selector == 0 and numeric_features.shape[1] > 0: # If k is 0 but features exist
@@ -469,13 +458,6 @@
 
             selector_key = f"selector_k{k_actual_for_selector}_{self.feature_selection_score_func_name}"
             
-=======
-            if k_actual_for_selector == 0 and numeric_features.shape[1] > 0: # If k is 0 but features exist
-                 self.logger.warning("k_actual_for_selector is 0. SelectKBest might fail. Returning original numeric features.")
-                 return numeric_features # Or features, depending on desired fallback
-
-            selector_key = f"selector_k{k_actual_for_selector}_{self.feature_selection_score_func_name}"
->>>>>>> 50e956df
             current_selector: SelectKBest
             if selector_key not in self.feature_selectors:
                 self.logger.info(f"Fitting new SelectKBest (k={k_actual_for_selector}, score_func={self.feature_selection_score_func_name}).")
