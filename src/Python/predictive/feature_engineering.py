--- conflicted
+++ resolved
@@ -234,10 +234,6 @@
                     interaction_features[f'{col1_name}_div_{col2_name}_ratio'] = ratio_series.replace([np.inf, -np.inf], np.nan)
                     interaction_features[f'{col1_name}_plus_{col2_name}_sum'] = col1 + col2
                     interaction_features[f'{col1_name}_minus_{col2_name}_diff'] = col1 - col2
-<<<<<<< HEAD
-            
-=======
->>>>>>> f2c08193
             # Clipping extreme values is generally good, but might be better handled by robust scalers or transformations later.
             # For now, keeping it simple. NaNs from ratios or products will be handled by _handle_missing_values.
         except Exception as e:
@@ -364,13 +360,6 @@
                     new_feature_names = self.encoders[encoder_key].get_feature_names_out([col])
                 except AttributeError: # older sklearn versions might use categories_
                      new_feature_names = [f"{col}_{val}" for val in self.encoders[encoder_key].categories_[0]]
-<<<<<<< HEAD
-
-
-=======
-
-
->>>>>>> f2c08193
                 encoded_part = pd.DataFrame(encoded_values, columns=new_feature_names, index=encoded_df.index)
 
                 encoded_df = pd.concat([encoded_df.drop(columns=[col]), encoded_part], axis=1)
@@ -416,7 +405,6 @@
         """Select most important features using statistical tests."""
         try:
             self.logger.info(f"Starting feature selection. Initial number of features: {features.shape[1]}")
-<<<<<<< HEAD
 
             if features.empty:
                 self.logger.warning("Feature set is empty before selection. Returning empty DataFrame.")
@@ -455,66 +443,15 @@
                 self.logger.warning("No numeric features available for SelectKBest. Returning all (original) features.")
                 return features
 
-=======
-
-            if features.empty:
-                self.logger.warning("Feature set is empty before selection. Returning empty DataFrame.")
-                return pd.DataFrame(index=features.index) # Preserve index if possible
-
-            # Target should be cleaned by _align_target_and_features before this method
-            if target.empty or len(target.unique()) < 2 and self.feature_selection_score_func_name == 'f_classif': # f_classif needs >=2 classes
-                self.logger.warning(f"Target variable for feature selection is empty or has insufficient unique values for {self.feature_selection_score_func_name}. Skipping selection.")
-                return features
-
-            k_to_select = self.feature_selection_k
-            num_available_features = features.shape[1]
-
-            if k_to_select <= 0 or k_to_select >= num_available_features:
-                self.logger.info(f"k for feature selection ({k_to_select}) implies selecting all {num_available_features} features.")
-                k_to_select = 'all' # SelectKBest takes 'all'
-
-            score_func_map = {'f_classif': f_classif, 'f_regression': f_regression}
-            score_func = score_func_map.get(self.feature_selection_score_func_name)
-            if not score_func:
-                self.logger.warning(f"Invalid feature_selection_score_func: {self.feature_selection_score_func_name}. Defaulting to f_classif.")
-                score_func = f_classif
-
-            # Ensure features are numeric and finite for SelectKBest
-            numeric_features = features.select_dtypes(include=np.number)
-            # Replace inf/-inf with NaN, then fill NaNs. This should ideally be done before scaling/encoding.
-            # However, SelectKBest is sensitive. Assuming _handle_missing_values took care of NaNs.
-            # Checking for Infs which might arise from ratios.
-            numeric_features = numeric_features.replace([np.inf, -np.inf], np.nan)
-            if numeric_features.isnull().sum().sum() > 0:
-                 self.logger.warning("NaNs found in numeric features before SelectKBest. Filling with mean for selection.")
-                 numeric_features = numeric_features.fillna(numeric_features.mean())
-
-
-            if numeric_features.empty:
-                self.logger.warning("No numeric features available for SelectKBest. Returning all (original) features.")
-                return features
-
->>>>>>> f2c08193
             if k_to_select == 'all': # If k is 'all', it might be more than available numeric features after dtype selection.
                  k_actual_for_selector = min(numeric_features.shape[1], num_available_features) if k_to_select == 'all' else min(k_to_select, numeric_features.shape[1])
             else:
                  k_actual_for_selector = min(k_to_select, numeric_features.shape[1])
-<<<<<<< HEAD
-
-
             if k_actual_for_selector == 0 and numeric_features.shape[1] > 0: # If k is 0 but features exist
                  self.logger.warning("k_actual_for_selector is 0. SelectKBest might fail. Returning original numeric features.")
                  return numeric_features # Or features, depending on desired fallback
 
             selector_key = f"selector_k{k_actual_for_selector}_{self.feature_selection_score_func_name}"
-            
-=======
-            if k_actual_for_selector == 0 and numeric_features.shape[1] > 0: # If k is 0 but features exist
-                 self.logger.warning("k_actual_for_selector is 0. SelectKBest might fail. Returning original numeric features.")
-                 return numeric_features # Or features, depending on desired fallback
-
-            selector_key = f"selector_k{k_actual_for_selector}_{self.feature_selection_score_func_name}"
->>>>>>> f2c08193
             current_selector: SelectKBest
             if selector_key not in self.feature_selectors:
                 self.logger.info(f"Fitting new SelectKBest (k={k_actual_for_selector}, score_func={self.feature_selection_score_func_name}).")
