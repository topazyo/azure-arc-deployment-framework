import numpy as np
import pandas as pd
from typing import Dict, List, Any, Tuple, Optional
from sklearn.preprocessing import StandardScaler, OneHotEncoder
from sklearn.feature_selection import SelectKBest, f_classif, f_regression # Added f_regression
from pandas.api.types import is_numeric_dtype, is_categorical_dtype # Added for type checks
import logging
from datetime import datetime
import os # Not strictly needed by this diff, but good practice

class FeatureEngineer:
    def __init__(self, config: Dict[str, Any]):
        self.config = config
        self.scalers: Dict[str, StandardScaler] = {}
        self.encoders: Dict[str, OneHotEncoder] = {}
        self.feature_selectors: Dict[str, SelectKBest] = {}

        # Initialize common config values with defaults
        self.rolling_window_sizes = self.config.get('rolling_window_sizes', [5]) # Allow multiple window sizes
        if not isinstance(self.rolling_window_sizes, list): self.rolling_window_sizes = [self.rolling_window_sizes]
        self.lags = self.config.get('lags', [1, 3, 5])
        self.numerical_nan_fill_strategy = self.config.get('numerical_nan_fill_strategy', 'mean')
        self.categorical_nan_fill_strategy = self.config.get('categorical_nan_fill_strategy', 'unknown')
        self.feature_selection_k = self.config.get('k_best_features', 20) # Default k for feature selection
        self.feature_selection_score_func_name = self.config.get('feature_selection_score_func', 'f_classif')


        self.setup_logging()

    def setup_logging(self):
        logging.basicConfig(
            level=logging.INFO,
            format='%(asctime)s - %(name)s - %(levelname)s - %(message)s',
            filename=f'feature_engineering_{datetime.now().strftime("%Y%m%d")}.log'
        )
        self.logger = logging.getLogger('FeatureEngineer')

    def engineer_features(
        self,
        data: pd.DataFrame,
        target: str = None
    ) -> Tuple[pd.DataFrame, Dict[str, Any]]:
        """Engineer features for model training or prediction following a refined flow."""
        try:
            self.logger.info(f"Starting feature engineering. Initial data shape: {data.shape}")

            # 1. Identify original features to keep based on config
            original_numerical_features = self.config.get('original_numerical_features', [])
            original_categorical_features = self.config.get('original_categorical_features', [])
            
            # Ensure configured original features exist in data
            original_numerical_to_keep = [f for f in original_numerical_features if f in data.columns and is_numeric_dtype(data[f])]
            original_categorical_to_keep = [f for f in original_categorical_features if f in data.columns] # Type check later

            original_selected_cols = list(set(original_numerical_to_keep + original_categorical_to_keep))
            if not original_selected_cols:
                 self.logger.warning("No original features specified or found in data based on configuration. Proceeding with generated features only.")
                 original_selected_df = pd.DataFrame(index=data.index)
            else:
                original_selected_df = data[original_selected_cols].copy()
            self.logger.debug(f"Selected original features: {original_selected_cols}")


            # 2. Create new features from original data (or a relevant subset)
            #    These methods should use data directly to avoid processing already processed features.
            temporal_features_df = self._create_temporal_features(data)
            statistical_features_df = self._create_statistical_features(data)
            interaction_features_df = self._create_interaction_features(data)
            self.logger.debug(f"Created temporal features: {temporal_features_df.shape[1]}, statistical: {statistical_features_df.shape[1]}, interaction: {interaction_features_df.shape[1]}")

            # 3. Combine: original selected + new features
            # Ensure all parts have the same index as original_selected_df
            dfs_to_concat = [original_selected_df]
            if not temporal_features_df.empty: dfs_to_concat.append(temporal_features_df.reindex(original_selected_df.index))
            if not statistical_features_df.empty: dfs_to_concat.append(statistical_features_df.reindex(original_selected_df.index))
            if not interaction_features_df.empty: dfs_to_concat.append(interaction_features_df.reindex(original_selected_df.index))
            
            combined_df = pd.concat(dfs_to_concat, axis=1)
            
            # Handle duplicate column names that might arise (e.g., if a generated feature has same name as an original one)
            combined_df = combined_df.loc[:, ~combined_df.columns.duplicated()]
            self.logger.info(f"Combined features. Shape before NaN handling: {combined_df.shape}")

            # 4. Handle Missing Values for the entire combined_df
            combined_df_filled = self._handle_missing_values(combined_df.copy()) # Pass copy to avoid modifying combined_df inplace if _handle_missing_values does that

            # 5. Scale Numerical Features
            scaled_df = self._scale_features(combined_df_filled)

            # 6. Encode Categorical Features
            encoded_df = self._encode_categorical_features(scaled_df)
            self.logger.info(f"Shape after encoding: {encoded_df.shape}")
            
            # 7. Feature Selection (if target string is provided)
            selected_features_df = encoded_df # Default to all if no target
            if target is not None and target in data.columns:
                target_series = data[target]
                # Align target with the (potentially row-reduced by earlier NaN handling) encoded_df
                # target_clean, features_aligned = self._align_target_and_features(target_series, encoded_df)
                # _align_target_and_features now returns features_aligned, target_clean (swapped order)
                features_aligned, target_clean = self._align_target_and_features(encoded_df, target_series)


                if not features_aligned.empty and not target_clean.empty:
                    selected_features_df = self._select_features(features_aligned, target_clean)
                else:
                    self.logger.warning("Feature selection skipped due to empty data after alignment or empty target.")
                    selected_features_df = features_aligned # Use aligned features if target was problematic
            elif target is not None and target not in data.columns:
                 self.logger.warning(f"Target column '{target}' not found in input data. Skipping feature selection.")


            # 8. Create Metadata
            feature_metadata = self._create_feature_metadata(selected_features_df)
            self.logger.info(f"Feature engineering complete. Final features shape: {selected_features_df.shape}")
            return selected_features_df, feature_metadata

        except Exception as e:
            self.logger.error(f"Feature engineering failed: {str(e)}", exc_info=True)
            # Return empty DataFrame and metadata on failure to prevent downstream errors
            return pd.DataFrame(), {"error": str(e)}


    def _create_temporal_features(self, data: pd.DataFrame) -> pd.DataFrame:
        """Create temporal features from timestamp data."""
        temporal_features = pd.DataFrame(index=data.index) # Preserve index
        
        try:
            if 'timestamp' not in data.columns:
                self.logger.info("No 'timestamp' column found for temporal feature creation.")
                return temporal_features

            # Attempt to convert to datetime, handling errors
            timestamp_col = pd.to_datetime(data['timestamp'], errors='coerce')
            if timestamp_col.isnull().all(): # If all are NaT after conversion
                self.logger.warning("'timestamp' column could not be converted to datetime or is all NaNs.")
                return temporal_features
                

                temporal_features['hour'] = timestamp_col.dt.hour
                temporal_features['day_of_week'] = timestamp_col.dt.dayofweek
                temporal_features['day_of_month'] = timestamp_col.dt.day
                temporal_features['month'] = timestamp_col.dt.month
                temporal_features['is_weekend'] = timestamp_col.dt.dayofweek.isin([5, 6]).astype(int)
                
                # Create cyclical features for periodic patterns
                temporal_features['hour_sin'] = np.sin(2 * np.pi * timestamp_col.dt.hour / 24)
                temporal_features['hour_cos'] = np.cos(2 * np.pi * timestamp_col.dt.hour / 24)
                temporal_features['month_sin'] = np.sin(2 * np.pi * timestamp_col.dt.month / 12)
                temporal_features['month_cos'] = np.cos(2 * np.pi * timestamp_col.dt.month / 12)

        except Exception as e:
            self.logger.error(f"Temporal feature creation failed: {str(e)}", exc_info=True)
            # Return empty DataFrame with original index on error
            return pd.DataFrame(index=data.index)

        return temporal_features

    def _create_statistical_features(self, data: pd.DataFrame) -> pd.DataFrame:
        """Create statistical features from configured numerical columns."""
        statistical_features = pd.DataFrame(index=data.index)

        cols_to_process = self.config.get('statistical_feature_columns', [])
        if not cols_to_process: # Default to all numeric if not specified
            cols_to_process = data.select_dtypes(include=[np.number]).columns.tolist()
        
        if not cols_to_process:
            self.logger.info("No columns specified or found for statistical feature creation.")
            return statistical_features

        try:
            self.logger.info(f"Creating statistical features for columns: {cols_to_process}")
            for col_name in cols_to_process:
                if col_name not in data.columns or not is_numeric_dtype(data[col_name]):
                    self.logger.warning(f"Column '{col_name}' for statistical features not found or not numeric. Skipping.")
                    continue

                series = data[col_name]
                # Rolling statistics for multiple window sizes
                for window in self.rolling_window_sizes:
                    if len(series) < window: # Not enough data for this window
                        self.logger.debug(f"Not enough data for rolling window {window} on column {col_name}")
                        continue
                    rolling_obj = series.rolling(window=window, min_periods=1) # min_periods=1 to get value even for smaller windows at start
                    statistical_features[f'{col_name}_rolling{window}_mean'] = rolling_obj.mean() # NaNs will be handled later by _handle_missing_values
                    statistical_features[f'{col_name}_rolling{window}_std'] = rolling_obj.std()
                    statistical_features[f'{col_name}_rolling{window}_max'] = rolling_obj.max()
                    statistical_features[f'{col_name}_rolling{window}_min'] = rolling_obj.min()
                
                # Lag features
                for lag in self.lags:
                    if len(series) < lag: continue
                    statistical_features[f'{col_name}_lag_{lag}'] = series.shift(lag)
                
                # Difference features
                statistical_features[f'{col_name}_diff'] = series.diff()
                statistical_features[f'{col_name}_pct_change'] = series.pct_change().replace([np.inf, -np.inf], np.nan) # Handle inf from pct_change

        except Exception as e:
            self.logger.error(f"Statistical feature creation failed: {str(e)}", exc_info=True)
            return pd.DataFrame(index=data.index) # Return empty on error

        return statistical_features

    def _create_interaction_features(self, data: pd.DataFrame) -> pd.DataFrame:
        """Create interaction features between configured numerical columns."""
        interaction_features = pd.DataFrame(index=data.index)
        
        interaction_cols_config = self.config.get('interaction_feature_columns', [])
        if not interaction_cols_config: # Default to a subset of numeric if not specified or handle as error
            # For safety, let's not default to all numeric pairs to avoid feature explosion.
            # Require explicit configuration or select top N based on some criteria if desired.
            self.logger.info("No columns specified for interaction feature creation ('interaction_feature_columns'). Skipping.")
            return interaction_features

        # Filter to existing and numeric columns from the config list
        numerical_columns_for_interaction = [
            col for col in interaction_cols_config
            if col in data.columns and is_numeric_dtype(data[col])
        ]
        if len(numerical_columns_for_interaction) < 2:
            self.logger.info("Not enough valid numerical columns for interaction feature creation.")
            return interaction_features

        try:
            self.logger.info(f"Creating interaction features for columns: {numerical_columns_for_interaction}")
            for i, col1_name in enumerate(numerical_columns_for_interaction):
                for col2_name in numerical_columns_for_interaction[i+1:]:
                    col1 = data[col1_name]
                    col2 = data[col2_name]

                    interaction_features[f'{col1_name}_x_{col2_name}_product'] = col1 * col2
                    ratio_series = col1 / (col2 + 1e-8) # Add small epsilon to prevent division by zero
                    interaction_features[f'{col1_name}_div_{col2_name}_ratio'] = ratio_series.replace([np.inf, -np.inf], np.nan)
                    interaction_features[f'{col1_name}_plus_{col2_name}_sum'] = col1 + col2
                    interaction_features[f'{col1_name}_minus_{col2_name}_diff'] = col1 - col2
<<<<<<< HEAD
            
=======

>>>>>>> b8f64a9a
            # Clipping extreme values is generally good, but might be better handled by robust scalers or transformations later.
            # For now, keeping it simple. NaNs from ratios or products will be handled by _handle_missing_values.
        except Exception as e:
            self.logger.error(f"Interaction feature creation failed: {str(e)}", exc_info=True)
            return pd.DataFrame(index=data.index)

        return interaction_features

    def _handle_missing_values(self, df: pd.DataFrame) -> pd.DataFrame:
        """Handle missing values in the DataFrame based on configured strategies."""
        self.logger.info(f"Handling missing values. Initial NaN count: {df.isnull().sum().sum()}")
        df_processed = df.copy()

        # Handle numerical NaNs
        num_cols = df_processed.select_dtypes(include=np.number).columns
        if not num_cols.empty:
            if self.numerical_nan_fill_strategy == 'mean':
                fill_values_num = df_processed[num_cols].mean()
                df_processed[num_cols] = df_processed[num_cols].fillna(fill_values_num)
                self.logger.debug(f"Filled NaNs in numerical columns with mean: {fill_values_num.to_dict()}")
            elif self.numerical_nan_fill_strategy == 'median':
                fill_values_num = df_processed[num_cols].median()
                df_processed[num_cols] = df_processed[num_cols].fillna(fill_values_num)
                self.logger.debug(f"Filled NaNs in numerical columns with median: {fill_values_num.to_dict()}")
            elif self.numerical_nan_fill_strategy == 'zero':
                df_processed[num_cols] = df_processed[num_cols].fillna(0)
                self.logger.debug("Filled NaNs in numerical columns with 0.")
            elif isinstance(self.numerical_nan_fill_strategy, (int, float)): # Fill with a specific constant
                df_processed[num_cols] = df_processed[num_cols].fillna(self.numerical_nan_fill_strategy)
                self.logger.debug(f"Filled NaNs in numerical columns with constant: {self.numerical_nan_fill_strategy}.")
            else:
                 self.logger.warning(f"Unsupported numerical NaN fill strategy: {self.numerical_nan_fill_strategy}. NaNs may remain.")

        # Handle categorical NaNs
        cat_cols = df_processed.select_dtypes(include=['object', 'category']).columns
        if not cat_cols.empty:
            if self.categorical_nan_fill_strategy == 'mode':
                for col in cat_cols: # Mode can be multi-valued, take the first
                    mode_val = df_processed[col].mode()
                    if not mode_val.empty:
                        df_processed[col] = df_processed[col].fillna(mode_val[0])
                        self.logger.debug(f"Filled NaNs in categorical column '{col}' with mode: {mode_val[0]}.")
                    else: # Series might be all NaN
                        df_processed[col] = df_processed[col].fillna('unknown') # Fallback for all-NaN series
                        self.logger.debug(f"Mode not found for categorical column '{col}' (all NaNs?). Filled with 'unknown'.")

            elif self.categorical_nan_fill_strategy == 'unknown' or isinstance(self.categorical_nan_fill_strategy, str):
                fill_val_cat = 'unknown' if self.categorical_nan_fill_strategy == 'unknown' else self.categorical_nan_fill_strategy
                df_processed[cat_cols] = df_processed[cat_cols].fillna(fill_val_cat)
                self.logger.debug(f"Filled NaNs in categorical columns with '{fill_val_cat}'.")
            else:
                self.logger.warning(f"Unsupported categorical NaN fill strategy: {self.categorical_nan_fill_strategy}. NaNs may remain.")

        final_nan_count = df_processed.isnull().sum().sum()
        self.logger.info(f"Missing value handling complete. Final NaN count: {final_nan_count}")
        if final_nan_count > 0:
            self.logger.warning(f"NaNs still present after handling: \n{df_processed.isnull().sum()[df_processed.isnull().sum() > 0]}")
        return df_processed


    def _scale_features(self, features: pd.DataFrame) -> pd.DataFrame:
        """Scale numerical features."""
        try:
            numerical_cols = features.select_dtypes(include=[np.number]).columns
            if numerical_cols.empty:
                self.logger.info("No numerical features to scale.")
                return features.copy()
            
            # Create a copy to avoid modifying the input DataFrame if it's passed around
            scaled_features_df = features.copy()

            # Use a consistent key for the scaler, e.g., 'standard_scaler'
            scaler_key = 'standard_scaler'
            if scaler_key not in self.scalers:
                self.logger.info(f"Fitting new StandardScaler for features: {list(numerical_cols)}")
                self.scalers[scaler_key] = StandardScaler()
                scaled_values = self.scalers[scaler_key].fit_transform(features[numerical_cols])
            else:
                self.logger.info(f"Using existing StandardScaler to transform features: {list(numerical_cols)}")
                try:
                    scaled_values = self.scalers[scaler_key].transform(features[numerical_cols])
                except Exception as e_transform: # Catch issues if features changed unexpectedly
                    self.logger.error(f"Error transforming features with existing scaler: {e_transform}. Refitting scaler.", exc_info=True)
                    self.scalers[scaler_key] = StandardScaler() # Re-initialize
                    scaled_values = self.scalers[scaler_key].fit_transform(features[numerical_cols])

            scaled_features_df[numerical_cols] = scaled_values
            return scaled_features_df

        except Exception as e:
            self.logger.error(f"Feature scaling failed: {str(e)}", exc_info=True)
            raise # Re-raise to halt processing if scaling is critical

    def _encode_categorical_features(self, features: pd.DataFrame) -> pd.DataFrame:
        """Encode categorical features."""
        try:
            # Operate on a copy to avoid SettingWithCopyWarning on the original DataFrame
            encoded_df = features.copy()
            categorical_cols = encoded_df.select_dtypes(include=['object', 'category']).columns

            if categorical_cols.empty:
                self.logger.info("No categorical features to encode.")
                return encoded_df # Return the copy

            for col in categorical_cols:
                encoder_key = f"encoder_{col}"
                column_data = encoded_df[[col]] # Keep as DataFrame for encoder

                if encoder_key not in self.encoders:
                    self.logger.info(f"Fitting new OneHotEncoder for column: {col}")
                    self.encoders[encoder_key] = OneHotEncoder(sparse_output=False, handle_unknown='ignore')
                    encoded_values = self.encoders[encoder_key].fit_transform(column_data)
                else:
                    self.logger.info(f"Using existing OneHotEncoder for column: {col}")
                    try:
                        encoded_values = self.encoders[encoder_key].transform(column_data)
                    except Exception as e_transform_enc:
                        self.logger.error(f"Error transforming column {col} with existing encoder: {e_transform_enc}. Refitting encoder.", exc_info=True)
                        self.encoders[encoder_key] = OneHotEncoder(sparse_output=False, handle_unknown='ignore') # Re-initialize
                        encoded_values = self.encoders[encoder_key].fit_transform(column_data)
                
                # Get feature names from encoder; handle cases where categories_ might be empty or not as expected
                try:
                    new_feature_names = self.encoders[encoder_key].get_feature_names_out([col])
                except AttributeError: # older sklearn versions might use categories_
                     new_feature_names = [f"{col}_{val}" for val in self.encoders[encoder_key].categories_[0]]

<<<<<<< HEAD

                encoded_part = pd.DataFrame(encoded_values, columns=new_feature_names, index=encoded_df.index)

=======

                encoded_part = pd.DataFrame(encoded_values, columns=new_feature_names, index=encoded_df.index)

>>>>>>> b8f64a9a
                encoded_df = pd.concat([encoded_df.drop(columns=[col]), encoded_part], axis=1)

            self.logger.info(f"Categorical feature encoding complete. Shape after encoding: {encoded_df.shape}")
            return encoded_df

        except Exception as e:
            self.logger.error(f"Feature encoding failed: {str(e)}", exc_info=True)
            raise # Re-raise as this is critical

    def _align_target_and_features(self, features_df: pd.DataFrame, target_series: pd.Series) -> Tuple[pd.DataFrame, pd.Series]:
        """Aligns features and target by dropping rows where target is NaN, and ensures indices match."""
        self.logger.debug(f"Aligning target and features. Initial shapes: Features {features_df.shape}, Target {target_series.shape}")

        # Ensure target is a Series and has a name for potential merging/joining if needed
        if not isinstance(target_series, pd.Series):
            target_series = pd.Series(target_series, name=getattr(target_series, 'name', 'target'))

        # Drop rows where target is NaN
        valid_target_indices = target_series.notna()
        target_clean = target_series[valid_target_indices]

        # Align features_df to the cleaned target's index
        # This ensures that if target had NaNs, corresponding rows in features_df are also dropped.
        features_aligned = features_df.loc[target_clean.index]

        self.logger.debug(f"Aligned shapes: Features {features_aligned.shape}, Target {target_clean.shape}")
        if len(features_aligned) != len(target_clean):
            # This should not happen if reindex/loc works correctly
            self.logger.error("Mismatch in length after aligning target and features. This indicates an issue.")
            # Fallback or raise error
            raise ValueError("Alignment of features and target resulted in mismatched lengths.")

        return features_aligned, target_clean


    def _select_features(
        self,
        features: pd.DataFrame,
        target: pd.Series
    ) -> pd.DataFrame:
        """Select most important features using statistical tests."""
        try:
            self.logger.info(f"Starting feature selection. Initial number of features: {features.shape[1]}")
<<<<<<< HEAD

            if features.empty:
                self.logger.warning("Feature set is empty before selection. Returning empty DataFrame.")
                return pd.DataFrame(index=features.index) # Preserve index if possible

=======

            if features.empty:
                self.logger.warning("Feature set is empty before selection. Returning empty DataFrame.")
                return pd.DataFrame(index=features.index) # Preserve index if possible

>>>>>>> b8f64a9a
            # Target should be cleaned by _align_target_and_features before this method
            if target.empty or len(target.unique()) < 2 and self.feature_selection_score_func_name == 'f_classif': # f_classif needs >=2 classes
                self.logger.warning(f"Target variable for feature selection is empty or has insufficient unique values for {self.feature_selection_score_func_name}. Skipping selection.")
                return features

            k_to_select = self.feature_selection_k
            num_available_features = features.shape[1]

            if k_to_select <= 0 or k_to_select >= num_available_features:
                self.logger.info(f"k for feature selection ({k_to_select}) implies selecting all {num_available_features} features.")
                k_to_select = 'all' # SelectKBest takes 'all'

            score_func_map = {'f_classif': f_classif, 'f_regression': f_regression}
            score_func = score_func_map.get(self.feature_selection_score_func_name)
            if not score_func:
                self.logger.warning(f"Invalid feature_selection_score_func: {self.feature_selection_score_func_name}. Defaulting to f_classif.")
                score_func = f_classif

            # Ensure features are numeric and finite for SelectKBest
            numeric_features = features.select_dtypes(include=np.number)
            # Replace inf/-inf with NaN, then fill NaNs. This should ideally be done before scaling/encoding.
            # However, SelectKBest is sensitive. Assuming _handle_missing_values took care of NaNs.
            # Checking for Infs which might arise from ratios.
            numeric_features = numeric_features.replace([np.inf, -np.inf], np.nan)
            if numeric_features.isnull().sum().sum() > 0:
                 self.logger.warning("NaNs found in numeric features before SelectKBest. Filling with mean for selection.")
                 numeric_features = numeric_features.fillna(numeric_features.mean())


            if numeric_features.empty:
                self.logger.warning("No numeric features available for SelectKBest. Returning all (original) features.")
                return features

            if k_to_select == 'all': # If k is 'all', it might be more than available numeric features after dtype selection.
                 k_actual_for_selector = min(numeric_features.shape[1], num_available_features) if k_to_select == 'all' else min(k_to_select, numeric_features.shape[1])
            else:
                 k_actual_for_selector = min(k_to_select, numeric_features.shape[1])
<<<<<<< HEAD


=======


>>>>>>> b8f64a9a
            if k_actual_for_selector == 0 and numeric_features.shape[1] > 0: # If k is 0 but features exist
                 self.logger.warning("k_actual_for_selector is 0. SelectKBest might fail. Returning original numeric features.")
                 return numeric_features # Or features, depending on desired fallback

            selector_key = f"selector_k{k_actual_for_selector}_{self.feature_selection_score_func_name}"
<<<<<<< HEAD
            
=======

>>>>>>> b8f64a9a
            current_selector: SelectKBest
            if selector_key not in self.feature_selectors:
                self.logger.info(f"Fitting new SelectKBest (k={k_actual_for_selector}, score_func={self.feature_selection_score_func_name}).")
                current_selector = SelectKBest(score_func=score_func, k=k_actual_for_selector)
                try:
                    current_selector.fit(numeric_features, target)
                    self.feature_selectors[selector_key] = current_selector
                except Exception as e_fit:
                    self.logger.error(f"Error fitting SelectKBest: {e_fit}. Returning all numeric features.", exc_info=True)
                    return numeric_features # Fallback
            else:
                self.logger.info(f"Using existing SelectKBest: {selector_key}")
                current_selector = self.feature_selectors[selector_key]

            selected_features_mask = current_selector.get_support()

            if not np.any(selected_features_mask):
                self.logger.warning("SelectKBest selected no features. Returning original numeric features.")
                return numeric_features

            selected_numeric_cols = numeric_features.columns[selected_features_mask]

            # Reconstruct DataFrame with selected numeric columns and any non-numeric columns from original `features`
            final_selected_features = features[selected_numeric_cols].copy()
            for col in features.columns:
                if col not in numeric_features.columns: # Add back non-numeric columns that were not part of selection
                    final_selected_features[col] = features[col]

            self.logger.info(f"Selected {len(final_selected_features.columns)} features: {list(final_selected_features.columns)}")
            return final_selected_features

        except Exception as e:
            self.logger.error(f"Feature selection failed: {str(e)}", exc_info=True)
            return features # Fallback to returning all features


    def _create_feature_metadata(self, features: pd.DataFrame) -> Dict[str, Any]:
        """Create metadata for engineered features."""
        return {
            'feature_count': len(features.columns),
            'feature_names': list(features.columns),
            'feature_types': features.dtypes.to_dict(),
            'numerical_features': list(features.select_dtypes(include=[np.number]).columns),
            'categorical_features': list(features.select_dtypes(exclude=[np.number]).columns),
            'missing_values': features.isnull().sum().to_dict(),
            'feature_statistics': features.describe().to_dict()
        }<|MERGE_RESOLUTION|>--- conflicted
+++ resolved
@@ -234,11 +234,6 @@
                     interaction_features[f'{col1_name}_div_{col2_name}_ratio'] = ratio_series.replace([np.inf, -np.inf], np.nan)
                     interaction_features[f'{col1_name}_plus_{col2_name}_sum'] = col1 + col2
                     interaction_features[f'{col1_name}_minus_{col2_name}_diff'] = col1 - col2
-<<<<<<< HEAD
-            
-=======
-
->>>>>>> b8f64a9a
             # Clipping extreme values is generally good, but might be better handled by robust scalers or transformations later.
             # For now, keeping it simple. NaNs from ratios or products will be handled by _handle_missing_values.
         except Exception as e:
@@ -366,15 +361,9 @@
                 except AttributeError: # older sklearn versions might use categories_
                      new_feature_names = [f"{col}_{val}" for val in self.encoders[encoder_key].categories_[0]]
 
-<<<<<<< HEAD
 
                 encoded_part = pd.DataFrame(encoded_values, columns=new_feature_names, index=encoded_df.index)
 
-=======
-
-                encoded_part = pd.DataFrame(encoded_values, columns=new_feature_names, index=encoded_df.index)
-
->>>>>>> b8f64a9a
                 encoded_df = pd.concat([encoded_df.drop(columns=[col]), encoded_part], axis=1)
 
             self.logger.info(f"Categorical feature encoding complete. Shape after encoding: {encoded_df.shape}")
@@ -418,19 +407,11 @@
         """Select most important features using statistical tests."""
         try:
             self.logger.info(f"Starting feature selection. Initial number of features: {features.shape[1]}")
-<<<<<<< HEAD
 
             if features.empty:
                 self.logger.warning("Feature set is empty before selection. Returning empty DataFrame.")
                 return pd.DataFrame(index=features.index) # Preserve index if possible
 
-=======
-
-            if features.empty:
-                self.logger.warning("Feature set is empty before selection. Returning empty DataFrame.")
-                return pd.DataFrame(index=features.index) # Preserve index if possible
-
->>>>>>> b8f64a9a
             # Target should be cleaned by _align_target_and_features before this method
             if target.empty or len(target.unique()) < 2 and self.feature_selection_score_func_name == 'f_classif': # f_classif needs >=2 classes
                 self.logger.warning(f"Target variable for feature selection is empty or has insufficient unique values for {self.feature_selection_score_func_name}. Skipping selection.")
@@ -468,23 +449,11 @@
                  k_actual_for_selector = min(numeric_features.shape[1], num_available_features) if k_to_select == 'all' else min(k_to_select, numeric_features.shape[1])
             else:
                  k_actual_for_selector = min(k_to_select, numeric_features.shape[1])
-<<<<<<< HEAD
-
-
-=======
-
-
->>>>>>> b8f64a9a
             if k_actual_for_selector == 0 and numeric_features.shape[1] > 0: # If k is 0 but features exist
                  self.logger.warning("k_actual_for_selector is 0. SelectKBest might fail. Returning original numeric features.")
                  return numeric_features # Or features, depending on desired fallback
 
             selector_key = f"selector_k{k_actual_for_selector}_{self.feature_selection_score_func_name}"
-<<<<<<< HEAD
-            
-=======
-
->>>>>>> b8f64a9a
             current_selector: SelectKBest
             if selector_key not in self.feature_selectors:
                 self.logger.info(f"Fitting new SelectKBest (k={k_actual_for_selector}, score_func={self.feature_selection_score_func_name}).")
