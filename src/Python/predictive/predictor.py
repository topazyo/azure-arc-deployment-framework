import numpy as np
import pandas as pd
import joblib
import logging
from typing import Dict, List, Any, Optional # Ensure List and Optional are here
from datetime import datetime

class ArcPredictor:
    def __init__(self, model_dir: str, config: Dict[str, Any] = None): # Added config
        self.model_dir = model_dir
        self.config = config if config else {} # Store config
        self.models: Dict[str, Any] = {}
        self.scalers: Dict[str, StandardScaler] = {} # Type hint for clarity
        self.feature_info: Dict[str, Dict[str, Any]] = {} # Renamed from model_metadata
        self.setup_logging()
        self.load_models()

    def setup_logging(self):
        logging.basicConfig(
            level=logging.INFO,
            format='%(asctime)s - %(name)s - %(levelname)s - %(message)s',
            filename=f'predictor_{datetime.now().strftime("%Y%m%d")}.log'
        )
        self.logger = logging.getLogger('ArcPredictor')

    def load_models(self):
        """Load all trained models and scalers."""
        try:
            model_types = ['health_prediction', 'anomaly_detection', 'failure_prediction']
            
            for model_type in model_types:
                model_path = f"{self.model_dir}/{model_type}_model.pkl"
                scaler_path = f"{self.model_dir}/{model_type}_scaler.pkl"
                # Path for feature info (assuming ArcModelTrainer saves it this way)
                # Step 7 (ArcModelTrainer) saved 'feature_importance' which was a dict: {'names': [...], 'importances': [...]}
                # This is more aligned with 'feature_info.pkl' than 'metadata.pkl' or 'feature_importance.pkl' alone.
                # Let's assume the file is named more generically like 'feature_info.pkl' or use the existing 'feature_importance.pkl'
                # and derive ordered_features and importances from it.
                # Based on prompt: "ArcModelTrainer saves feature_importance as a dictionary where model.feature_importances_ were zipped with an ordered list of feature names."
                # So, list(loaded_feature_importance.keys()) would give the ordered feature names.

                # Let's assume ArcModelTrainer saves a dict like:
                # {'names': ['feat1', 'feat2'], 'importances': [0.5, 0.5]}
                # OR, if it saved dict(zip(ordered_names, importances)), then keys() gives names.
                # The prompt for Step 7 (ArcModelTrainer) saved:
                # self.feature_importance[model_type] = {'names': feature_names, 'importances': model.feature_importances_.tolist()}
                # So we load this dict.
                feature_info_path = f"{self.model_dir}/{model_type}_feature_importance.pkl"


                self.models[model_type] = joblib.load(model_path)
                self.scalers[model_type] = joblib.load(scaler_path)
                
                self.feature_info[model_type] = {} # Initialize for the type
                try:
                    loaded_importance_data = joblib.load(feature_info_path)
                    if isinstance(loaded_importance_data, dict):
                        self.feature_info[model_type]['ordered_features'] = loaded_importance_data.get('names', [])
                        # Store the raw importances list/array if present, or None
                        raw_importances = loaded_importance_data.get('importances')
                        if raw_importances is not None:
                             # Create the name:importance map for calculate_feature_impacts
                            self.feature_info[model_type]['importances_map'] = dict(zip(self.feature_info[model_type]['ordered_features'], raw_importances))
                        else:
                            self.feature_info[model_type]['importances_map'] = None
                        self.logger.info(f"Loaded feature info for {model_type}. Features: {self.feature_info[model_type]['ordered_features']}")
                    else: # Legacy: if it's just a dict of name:importance (order might be an issue)
                        self.logger.warning(f"Legacy feature importance format loaded for {model_type}. Order might not be guaranteed if Python < 3.7 was used for saving.")
                        self.feature_info[model_type]['ordered_features'] = list(loaded_importance_data.keys())
                        self.feature_info[model_type]['importances_map'] = loaded_importance_data

                except FileNotFoundError:
                    self.logger.warning(f"Feature info file not found for {model_type} at {feature_info_path}. Prediction may fail or be unreliable.")
                    self.feature_info[model_type]['ordered_features'] = []
                    self.feature_info[model_type]['importances_map'] = None
                except Exception as e_fi:
                    self.logger.error(f"Error loading feature info for {model_type} from {feature_info_path}: {e_fi}", exc_info=True)
                    self.feature_info[model_type]['ordered_features'] = []
                    self.feature_info[model_type]['importances_map'] = None


            self.logger.info("Models, scalers, and feature info loaded.")

        except Exception as e:
            self.logger.error(f"Failed to load models: {str(e)}")
            raise

    def predict_health(self, telemetry_data: Dict[str, Any]) -> Dict[str, Any]:
        """Predict health status based on telemetry data."""
        model_type = 'health_prediction'
        try:
            raw_features_array = self.prepare_features(telemetry_data, model_type)
            if raw_features_array is None or raw_features_array.size == 0:
                self.logger.error(f"Feature preparation failed or resulted in empty array for {model_type}.")
                return {"error": f"Feature preparation failed or resulted in empty data for {model_type}."}

            scaled_features_array = self.scalers[model_type].transform(raw_features_array)
            prediction = self.models[model_type].predict_proba(scaled_features_array)[0]
<<<<<<< HEAD
            
=======

>>>>>>> 15f4ca4f
            # Use feature_info for impacts
            current_feature_info = self.feature_info.get(model_type, {})
            importances_map = current_feature_info.get('importances_map')
            ordered_feature_names = current_feature_info.get('ordered_features', [])

            feature_impacts = {}
            if importances_map and ordered_feature_names:
                # calculate_feature_impacts expects the 1D scaled feature array
                feature_impacts = self.calculate_feature_impacts(
                    scaled_features_array[0],
                    importances_map, # This is the dict of name:importance
                    ordered_feature_names # This is the ordered list of names
                )
            else:
                self.logger.warning(f"Feature importance map or ordered names not available for {model_type}. Skipping impact calculation.")

            return {
                'prediction': {
                    'healthy_probability': prediction[1],
                    'unhealthy_probability': prediction[0]
                },
                'feature_impacts': feature_impacts,
                'timestamp': datetime.now().isoformat()
            }

        except Exception as e:
            self.logger.error(f"Health prediction failed: {str(e)}")
            raise

    def detect_anomalies(self, telemetry_data: Dict[str, Any]) -> Dict[str, Any]:
        """Detect anomalies in telemetry data."""
        model_type = 'anomaly_detection'
        try:
            raw_features_array = self.prepare_features(telemetry_data, model_type)
            if raw_features_array is None or raw_features_array.size == 0:
                self.logger.error(f"Feature preparation failed or resulted in empty array for {model_type}.")
                return {"error": f"Feature preparation failed or resulted in empty data for {model_type}."}

            scaled_features_array = self.scalers[model_type].transform(raw_features_array)
<<<<<<< HEAD
            
=======

>>>>>>> 15f4ca4f
            anomaly_scores = self.models[model_type].score_samples(scaled_features_array)
            is_anomaly_prediction = self.models[model_type].predict(scaled_features_array)[0]

            # No feature impacts typically for IsolationForest from .feature_importances_

            return {
                'is_anomaly': is_anomaly_prediction == -1,
                'anomaly_score': float(anomaly_scores[0]), # score_samples returns the negative of the anomaly score. Higher is more normal.
                                                          # For consistency, one might invert this or use decision_function.
                                                          # Let's assume this score is directly usable/interpretable as is for now.
                # 'threshold': self.models[model_type].threshold_, # threshold_ is for contamination if using it to predict.
                                                                # The score itself is more of a relative measure.
                'timestamp': datetime.now().isoformat()
            }

        except Exception as e:
            self.logger.error(f"Anomaly detection failed: {str(e)}")
            raise

    def predict_failures(self, telemetry_data: Dict[str, Any]) -> Dict[str, Any]:
        """Predict potential failures based on telemetry data."""
        model_type = 'failure_prediction'
        try:
            raw_features_array = self.prepare_features(telemetry_data, model_type)
            if raw_features_array is None or raw_features_array.size == 0:
                self.logger.error(f"Feature preparation failed or resulted in empty array for {model_type}.")
                return {"error": f"Feature preparation failed or resulted in empty data for {model_type}."}

            scaled_features_array = self.scalers[model_type].transform(raw_features_array)
            prediction = self.models[model_type].predict_proba(scaled_features_array)[0]

            current_feature_info = self.feature_info.get(model_type, {})
            importances_map = current_feature_info.get('importances_map')
            ordered_feature_names = current_feature_info.get('ordered_features', [])

            feature_impacts = {}
            if importances_map and ordered_feature_names:
                feature_impacts = self.calculate_feature_impacts(
                    scaled_features_array[0],
                    importances_map,
                    ordered_feature_names
                )
            else:
                self.logger.warning(f"Feature importance map or ordered names not available for {model_type}. Skipping impact calculation.")

            return {
                'prediction': {
                    'failure_probability': prediction[1],
                    'normal_probability': prediction[0]
                },
                'feature_impacts': feature_impacts,
                'risk_level': self.calculate_risk_level(prediction[1]),
                'timestamp': datetime.now().isoformat()
            }

        except Exception as e:
            self.logger.error(f"Failure prediction failed: {str(e)}")
            raise

    def prepare_features(self, telemetry_data: Dict[str, Any], model_type: str) -> Optional[np.ndarray]:
        """Prepare features for prediction based on the loaded model's required feature order."""
        try:
            if model_type not in self.feature_info or not self.feature_info[model_type].get('ordered_features'):
                self.logger.error(f"Ordered feature list not loaded for model_type: '{model_type}'. Cannot prepare features.")
                return None
<<<<<<< HEAD

            ordered_feature_names = self.feature_info[model_type]['ordered_features']
            if not ordered_feature_names: # Should be caught by above, but defensive check
                 self.logger.error(f"Feature list for model_type: '{model_type}' is empty. Cannot prepare features.")
                 return None

            feature_values = []
            for feature_name in ordered_feature_names:
                if feature_name not in telemetry_data:
                    self.logger.warning(f"Feature '{feature_name}' (required by model '{model_type}') not found in telemetry_data. Using 0.0 as default.")
                    feature_values.append(0.0)
                else:
                    value = telemetry_data[feature_name]
                    if pd.isna(value): # Handle if data source itself has NaN for a feature
                        self.logger.warning(f"Feature '{feature_name}' has NaN value in telemetry_data for '{model_type}'. Using 0.0 as default.")
                        feature_values.append(0.0)
                    else:
                        try:
                            feature_values.append(float(value))
                        except ValueError:
                            self.logger.warning(f"Could not convert feature '{feature_name}' value '{value}' to float. Using 0.0.")
                            feature_values.append(0.0)

=======

            ordered_feature_names = self.feature_info[model_type]['ordered_features']
            if not ordered_feature_names: # Should be caught by above, but defensive check
                 self.logger.error(f"Feature list for model_type: '{model_type}' is empty. Cannot prepare features.")
                 return None

            feature_values = []
            for feature_name in ordered_feature_names:
                if feature_name not in telemetry_data:
                    self.logger.warning(f"Feature '{feature_name}' (required by model '{model_type}') not found in telemetry_data. Using 0.0 as default.")
                    feature_values.append(0.0)
                else:
                    value = telemetry_data[feature_name]
                    if pd.isna(value): # Handle if data source itself has NaN for a feature
                        self.logger.warning(f"Feature '{feature_name}' has NaN value in telemetry_data for '{model_type}'. Using 0.0 as default.")
                        feature_values.append(0.0)
                    else:
                        try:
                            feature_values.append(float(value))
                        except ValueError:
                            self.logger.warning(f"Could not convert feature '{feature_name}' value '{value}' to float. Using 0.0.")
                            feature_values.append(0.0)

>>>>>>> 15f4ca4f
            # Convert to numpy array and reshape for a single sample
            features_array = np.array([feature_values], dtype=float)
            return features_array

        except Exception as e:
            self.logger.error(f"Feature preparation failed for {model_type}: {str(e)}", exc_info=True)
            return None
<<<<<<< HEAD


=======


>>>>>>> 15f4ca4f
    def calculate_feature_impacts(self,
                                 scaled_features_array_1d: np.ndarray,
                                 feature_importance_dict: Dict[str, float], # This is the map of name:importance
                                 ordered_feature_names: List[str]
                                 ) -> Dict[str, float]:
        """Calculate the impact of each feature on the prediction using a definitive feature order."""
        impacts = {}
        if not feature_importance_dict: # Check if the map itself is None or empty
            self.logger.info("Feature importance map is empty or None. Skipping impact calculation.")
            return impacts
        if not ordered_feature_names:
            self.logger.info("Ordered feature names list is empty. Skipping impact calculation.")
            return impacts

        # Ensure consistency between the length of the feature vector and the ordered names list
        if len(scaled_features_array_1d) != len(ordered_feature_names):
            self.logger.error(f"Mismatch in length between scaled_features_array_1d ({len(scaled_features_array_1d)}) and ordered_feature_names ({len(ordered_feature_names)}). Cannot calculate impacts.")
            return impacts

        for i, feature_name in enumerate(ordered_feature_names):
            if feature_name not in feature_importance_dict:
                self.logger.warning(f"Feature '{feature_name}' from ordered list not found in importance map. Skipping its impact.")
                continue # Skip if importance for this specific feature is not available

            importance = feature_importance_dict[feature_name]
            feature_value = scaled_features_array_1d[i]
            impacts[feature_name] = float(feature_value * importance)

        if len(ordered_feature_names) != scaled_features_array_1d.shape[0]: # Check against the numpy array shape
             self.logger.warning(
                f"Mismatch in length between ordered feature names ({len(ordered_feature_names)}) "
                f"and prepared scaled features array ({scaled_features_array_1d.shape[0]}). "
                "Impact calculation might be incomplete or incorrect."
            )
        return impacts

    def calculate_risk_level(self, failure_probability: float) -> str:
        """Calculate risk level based on failure probability."""
        if failure_probability >= 0.75:
            return 'Critical'
        elif failure_probability >= 0.5:
            return 'High'
        elif failure_probability >= 0.25:
            return 'Medium'
        else:
            return 'Low'<|MERGE_RESOLUTION|>--- conflicted
+++ resolved
@@ -96,11 +96,6 @@
 
             scaled_features_array = self.scalers[model_type].transform(raw_features_array)
             prediction = self.models[model_type].predict_proba(scaled_features_array)[0]
-<<<<<<< HEAD
-            
-=======
-
->>>>>>> 15f4ca4f
             # Use feature_info for impacts
             current_feature_info = self.feature_info.get(model_type, {})
             importances_map = current_feature_info.get('importances_map')
@@ -140,11 +135,6 @@
                 return {"error": f"Feature preparation failed or resulted in empty data for {model_type}."}
 
             scaled_features_array = self.scalers[model_type].transform(raw_features_array)
-<<<<<<< HEAD
-            
-=======
-
->>>>>>> 15f4ca4f
             anomaly_scores = self.models[model_type].score_samples(scaled_features_array)
             is_anomaly_prediction = self.models[model_type].predict(scaled_features_array)[0]
 
@@ -210,7 +200,6 @@
             if model_type not in self.feature_info or not self.feature_info[model_type].get('ordered_features'):
                 self.logger.error(f"Ordered feature list not loaded for model_type: '{model_type}'. Cannot prepare features.")
                 return None
-<<<<<<< HEAD
 
             ordered_feature_names = self.feature_info[model_type]['ordered_features']
             if not ordered_feature_names: # Should be caught by above, but defensive check
@@ -234,31 +223,6 @@
                             self.logger.warning(f"Could not convert feature '{feature_name}' value '{value}' to float. Using 0.0.")
                             feature_values.append(0.0)
 
-=======
-
-            ordered_feature_names = self.feature_info[model_type]['ordered_features']
-            if not ordered_feature_names: # Should be caught by above, but defensive check
-                 self.logger.error(f"Feature list for model_type: '{model_type}' is empty. Cannot prepare features.")
-                 return None
-
-            feature_values = []
-            for feature_name in ordered_feature_names:
-                if feature_name not in telemetry_data:
-                    self.logger.warning(f"Feature '{feature_name}' (required by model '{model_type}') not found in telemetry_data. Using 0.0 as default.")
-                    feature_values.append(0.0)
-                else:
-                    value = telemetry_data[feature_name]
-                    if pd.isna(value): # Handle if data source itself has NaN for a feature
-                        self.logger.warning(f"Feature '{feature_name}' has NaN value in telemetry_data for '{model_type}'. Using 0.0 as default.")
-                        feature_values.append(0.0)
-                    else:
-                        try:
-                            feature_values.append(float(value))
-                        except ValueError:
-                            self.logger.warning(f"Could not convert feature '{feature_name}' value '{value}' to float. Using 0.0.")
-                            feature_values.append(0.0)
-
->>>>>>> 15f4ca4f
             # Convert to numpy array and reshape for a single sample
             features_array = np.array([feature_values], dtype=float)
             return features_array
@@ -266,13 +230,6 @@
         except Exception as e:
             self.logger.error(f"Feature preparation failed for {model_type}: {str(e)}", exc_info=True)
             return None
-<<<<<<< HEAD
-
-
-=======
-
-
->>>>>>> 15f4ca4f
     def calculate_feature_impacts(self,
                                  scaled_features_array_1d: np.ndarray,
                                  feature_importance_dict: Dict[str, float], # This is the map of name:importance
