import numpy as np
import pandas as pd
import joblib
import logging
from typing import Dict, List, Any, Optional # Ensure List and Optional are here
from datetime import datetime

class ArcPredictor:
    """[TODO: Add class documentation]"""
    def __init__(self, model_dir: str, config: Dict[str, Any] = None): # Added config
        """[TODO: Add method documentation]"""
        self.model_dir = model_dir
        self.config = config if config else {} # Store config
        self.models: Dict[str, Any] = {}
        self.scalers: Dict[str, StandardScaler] = {} # Type hint for clarity
        self.feature_info: Dict[str, Dict[str, Any]] = {} # Renamed from model_metadata
        self.setup_logging()
        self.load_models()

    def setup_logging(self):
        """[TODO: Add method documentation]"""
        logging.basicConfig(
            level=logging.INFO,
            format='%(asctime)s - %(name)s - %(levelname)s - %(message)s',
            filename=f'predictor_{datetime.now().strftime("%Y%m%d")}.log'
        )
        self.logger = logging.getLogger('ArcPredictor')

    def load_models(self):
        """Load all trained models and scalers."""
        try:
            model_types = ['health_prediction', 'anomaly_detection', 'failure_prediction']
            
            for model_type in model_types:
                model_path = f"{self.model_dir}/{model_type}_model.pkl"
                scaler_path = f"{self.model_dir}/{model_type}_scaler.pkl"
                # Path for feature info (assuming ArcModelTrainer saves it this way)
                # Step 7 (ArcModelTrainer) saved 'feature_importance' which was a dict: {'names': [...], 'importances': [...]}
                # This is more aligned with 'feature_info.pkl' than 'metadata.pkl' or 'feature_importance.pkl' alone.
                # Let's assume the file is named more generically like 'feature_info.pkl' or use the existing 'feature_importance.pkl'
                # and derive ordered_features and importances from it.
                # Based on prompt: "ArcModelTrainer saves feature_importance as a dictionary where model.feature_importances_ were zipped with an ordered list of feature names."
                # So, list(loaded_feature_importance.keys()) would give the ordered feature names.

                # Let's assume ArcModelTrainer saves a dict like:
                # {'names': ['feat1', 'feat2'], 'importances': [0.5, 0.5]}
                # OR, if it saved dict(zip(ordered_names, importances)), then keys() gives names.
                # The prompt for Step 7 (ArcModelTrainer) saved:
                # self.feature_importance[model_type] = {'names': feature_names, 'importances': model.feature_importances_.tolist()}
                # So we load this dict.
                feature_info_path = f"{self.model_dir}/{model_type}_feature_importance.pkl"


                self.models[model_type] = joblib.load(model_path)
                self.scalers[model_type] = joblib.load(scaler_path)
                
                self.feature_info[model_type] = {} # Initialize for the type
                try:
                    loaded_feature_info = joblib.load(feature_info_path) # Changed variable name
                    if isinstance(loaded_feature_info, dict):
                        self.feature_info[model_type]['ordered_features'] = loaded_feature_info.get('names', [])
                        raw_importances = loaded_feature_info.get('importances') # List of importance values
                        # Algorithm used during training
                        self.feature_info[model_type]['algorithm'] = loaded_feature_info.get('algorithm', 'RandomForestClassifier') # Default if not found

                        if raw_importances is not None and self.feature_info[model_type]['ordered_features']:
                            if len(self.feature_info[model_type]['ordered_features']) == len(raw_importances):
                                self.feature_info[model_type]['importances_map'] = dict(zip(self.feature_info[model_type]['ordered_features'], raw_importances))
                            else:
                                self.logger.error(f"Mismatch between number of feature names and importances for {model_type}. Cannot create importance map.")
                                self.feature_info[model_type]['importances_map'] = None
                        else:
                            self.feature_info[model_type]['importances_map'] = None # No importances available or no names

                        self.logger.info(f"Loaded feature info for {model_type}. Algorithm: {self.feature_info[model_type]['algorithm']}. Features: {len(self.feature_info[model_type]['ordered_features'])}.")
                    else:
                        self.logger.warning(f"Feature info file at {feature_info_path} for {model_type} is not a dictionary. Cannot parse.")
                        self.feature_info[model_type]['ordered_features'] = []
                        self.feature_info[model_type]['importances_map'] = None
                        self.feature_info[model_type]['algorithm'] = 'Unknown'


                except FileNotFoundError:
                    self.logger.warning(f"Feature info file not found for {model_type} at {feature_info_path}. Prediction may rely on defaults or fail if features mismatch.")
                    self.feature_info[model_type]['ordered_features'] = []
                    self.feature_info[model_type]['importances_map'] = None
                    self.feature_info[model_type]['algorithm'] = 'Unknown' # Default if file not found
                except Exception as e_fi:
                    self.logger.error(f"Error loading feature info for {model_type} from {feature_info_path}: {e_fi}", exc_info=True)
                    self.feature_info[model_type]['ordered_features'] = []
                    self.feature_info[model_type]['importances_map'] = None
                    self.feature_info[model_type]['algorithm'] = 'Unknown'


            self.logger.info("Models, scalers, and feature info loaded.")

        except Exception as e:
            self.logger.error(f"Failed to load models: {str(e)}")
            raise

    def predict_health(self, telemetry_data: Dict[str, Any]) -> Dict[str, Any]:
<<<<<<< HEAD
        """[TODO: Add method documentation]"""
=======
        """Predict health status based on telemetry data."""
>>>>>>> f90223ae
        model_type = 'health_prediction'
        try:
            raw_features_array = self.prepare_features(telemetry_data, model_type)
            if raw_features_array is None or raw_features_array.size == 0:
                self.logger.error(f"Feature preparation failed or resulted in empty array for {model_type}.")
                return {"error": f"Feature preparation failed or resulted in empty data for {model_type}."}

            scaled_features_array = self.scalers[model_type].transform(raw_features_array)
            prediction = self.models[model_type].predict_proba(scaled_features_array)[0]
<<<<<<< HEAD
            
=======
>>>>>>> f90223ae
            # Use feature_info for impacts
            current_feature_info = self.feature_info.get(model_type, {})
            importances_map = current_feature_info.get('importances_map')
            ordered_feature_names = current_feature_info.get('ordered_features', [])

            feature_impacts = {}
            if importances_map and ordered_feature_names:
                # calculate_feature_impacts expects the 1D scaled feature array
                feature_impacts = self.calculate_feature_impacts(
                    scaled_features_array[0],
                    importances_map, # This is the dict of name:importance
                    ordered_feature_names # This is the ordered list of names
                )
            else:
                self.logger.warning(f"Feature importance map or ordered names not available for {model_type}. Skipping impact calculation.")

            return {
                'prediction': {
                    'healthy_probability': prediction[1],
                    'unhealthy_probability': prediction[0]
                },
                'feature_impacts': feature_impacts,
                'timestamp': datetime.now().isoformat()
            }

        except Exception as e:
            self.logger.error(f"Health prediction failed: {str(e)}")
            raise

    def detect_anomalies(self, telemetry_data: Dict[str, Any]) -> Dict[str, Any]:
<<<<<<< HEAD
        """[TODO: Add method documentation]"""
=======
        """Detect anomalies in telemetry data."""
>>>>>>> f90223ae
        model_type = 'anomaly_detection'
        try:
            raw_features_array = self.prepare_features(telemetry_data, model_type)
            if raw_features_array is None or raw_features_array.size == 0:
                self.logger.error(f"Feature preparation failed or resulted in empty array for {model_type}.")
                return {"error": f"Feature preparation failed or resulted in empty data for {model_type}."}

            scaled_features_array = self.scalers[model_type].transform(raw_features_array)
<<<<<<< HEAD
            
=======
>>>>>>> f90223ae
            anomaly_scores = self.models[model_type].score_samples(scaled_features_array)
            is_anomaly_prediction = self.models[model_type].predict(scaled_features_array)[0]

            # No feature impacts typically for IsolationForest from .feature_importances_

            return {
                'is_anomaly': is_anomaly_prediction == -1,
                'anomaly_score': float(anomaly_scores[0]), # score_samples returns the negative of the anomaly score. Higher is more normal.
                                                          # For consistency, one might invert this or use decision_function.
                                                          # Let's assume this score is directly usable/interpretable as is for now.
                # 'threshold': self.models[model_type].threshold_, # threshold_ is for contamination if using it to predict.
                                                                # The score itself is more of a relative measure.
                'timestamp': datetime.now().isoformat()
            }

        except Exception as e:
            self.logger.error(f"Anomaly detection failed: {str(e)}")
            raise

    def predict_failures(self, telemetry_data: Dict[str, Any]) -> Dict[str, Any]:
<<<<<<< HEAD
        """[TODO: Add method documentation]"""
=======
        """Predict potential failures based on telemetry data."""
>>>>>>> f90223ae
        model_type = 'failure_prediction'
        try:
            raw_features_array = self.prepare_features(telemetry_data, model_type)
            if raw_features_array is None or raw_features_array.size == 0:
                self.logger.error(f"Feature preparation failed or resulted in empty array for {model_type}.")
                return {"error": f"Feature preparation failed or resulted in empty data for {model_type}."}

            scaled_features_array = self.scalers[model_type].transform(raw_features_array)
            prediction = self.models[model_type].predict_proba(scaled_features_array)[0]

            current_feature_info = self.feature_info.get(model_type, {})
            importances_map = current_feature_info.get('importances_map')
            ordered_feature_names = current_feature_info.get('ordered_features', [])

            feature_impacts = {}
            if importances_map and ordered_feature_names:
                feature_impacts = self.calculate_feature_impacts(
                    scaled_features_array[0],
                    importances_map,
                    ordered_feature_names
                )
            else:
                self.logger.warning(f"Feature importance map or ordered names not available for {model_type}. Skipping impact calculation.")

            return {
                'prediction': {
                    'failure_probability': prediction[1],
                    'normal_probability': prediction[0]
                },
                'feature_impacts': feature_impacts,
                'risk_level': self.calculate_risk_level(prediction[1]),
                'timestamp': datetime.now().isoformat()
            }

        except Exception as e:
            self.logger.error(f"Failure prediction failed: {str(e)}")
            raise

    def prepare_features(self, telemetry_data: Dict[str, Any], model_type: str) -> Optional[np.ndarray]:
        """Prepare features for prediction based on the loaded model's required feature order."""
        try:
            if model_type not in self.feature_info or not self.feature_info[model_type].get('ordered_features'):
                self.logger.error(f"Ordered feature list not loaded for model_type: '{model_type}'. Cannot prepare features.")
                return None

            ordered_feature_names = self.feature_info[model_type]['ordered_features']
            if not ordered_feature_names: # Should be caught by above, but defensive check
                 self.logger.error(f"Feature list for model_type: '{model_type}' is empty. Cannot prepare features.")
                 return None

            feature_values = []
            for feature_name in ordered_feature_names:
                if feature_name not in telemetry_data:
                    self.logger.warning(f"Feature '{feature_name}' (required by model '{model_type}') not found in telemetry_data. Using 0.0 as default.")
                    feature_values.append(0.0)
                else:
                    value = telemetry_data[feature_name]
                    if pd.isna(value): # Handle if data source itself has NaN for a feature
                        self.logger.warning(f"Feature '{feature_name}' has NaN value in telemetry_data for '{model_type}'. Using 0.0 as default.")
                        feature_values.append(0.0)
                    else:
                        try:
                            feature_values.append(float(value))
                        except ValueError:
                            self.logger.warning(f"Could not convert feature '{feature_name}' value '{value}' to float. Using 0.0.")
                            feature_values.append(0.0)

            # Convert to numpy array and reshape for a single sample
            features_array = np.array([feature_values], dtype=float)
            return features_array

        except Exception as e:
            self.logger.error(f"Feature preparation failed for {model_type}: {str(e)}", exc_info=True)
            return None


    def calculate_feature_impacts(self,
                                 scaled_features_array_1d: np.ndarray,
                                 feature_importance_dict: Dict[str, float], # This is the map of name:importance
                                 ordered_feature_names: List[str]
                                 ) -> Dict[str, float]:
<<<<<<< HEAD
        """[TODO: Add method documentation]"""
=======
        """Calculate the impact of each feature on the prediction using a definitive feature order."""
>>>>>>> f90223ae
        impacts = {}
        if not feature_importance_dict: # Check if the map itself is None or empty
            self.logger.info("Feature importance map is empty or None. Skipping impact calculation.")
            return impacts
        if not ordered_feature_names:
            self.logger.info("Ordered feature names list is empty. Skipping impact calculation.")
            return impacts

        # Ensure consistency between the length of the feature vector and the ordered names list
        if len(scaled_features_array_1d) != len(ordered_feature_names):
            self.logger.error(f"Mismatch in length between scaled_features_array_1d ({len(scaled_features_array_1d)}) and ordered_feature_names ({len(ordered_feature_names)}). Cannot calculate impacts.")
            return impacts

        for i, feature_name in enumerate(ordered_feature_names):
            if feature_name not in feature_importance_dict:
                self.logger.warning(f"Feature '{feature_name}' from ordered list not found in importance map. Skipping its impact.")
                continue # Skip if importance for this specific feature is not available

            importance = feature_importance_dict[feature_name]
            feature_value = scaled_features_array_1d[i]
            impacts[feature_name] = float(feature_value * importance)

        if len(ordered_feature_names) != scaled_features_array_1d.shape[0]: # Check against the numpy array shape
             self.logger.warning(
                f"Mismatch in length between ordered feature names ({len(ordered_feature_names)}) "
                f"and prepared scaled features array ({scaled_features_array_1d.shape[0]}). "
                "Impact calculation might be incomplete or incorrect."
            )
        return impacts

    def calculate_risk_level(self, failure_probability: float) -> str:
        """[TODO: Add method documentation]"""
        if failure_probability >= 0.75:
            return 'Critical'
        elif failure_probability >= 0.5:
            return 'High'
        elif failure_probability >= 0.25:
            return 'Medium'
        else:
            return 'Low'<|MERGE_RESOLUTION|>--- conflicted
+++ resolved
@@ -99,11 +99,7 @@
             raise
 
     def predict_health(self, telemetry_data: Dict[str, Any]) -> Dict[str, Any]:
-<<<<<<< HEAD
-        """[TODO: Add method documentation]"""
-=======
         """Predict health status based on telemetry data."""
->>>>>>> f90223ae
         model_type = 'health_prediction'
         try:
             raw_features_array = self.prepare_features(telemetry_data, model_type)
@@ -113,10 +109,6 @@
 
             scaled_features_array = self.scalers[model_type].transform(raw_features_array)
             prediction = self.models[model_type].predict_proba(scaled_features_array)[0]
-<<<<<<< HEAD
-            
-=======
->>>>>>> f90223ae
             # Use feature_info for impacts
             current_feature_info = self.feature_info.get(model_type, {})
             importances_map = current_feature_info.get('importances_map')
@@ -147,11 +139,7 @@
             raise
 
     def detect_anomalies(self, telemetry_data: Dict[str, Any]) -> Dict[str, Any]:
-<<<<<<< HEAD
-        """[TODO: Add method documentation]"""
-=======
         """Detect anomalies in telemetry data."""
->>>>>>> f90223ae
         model_type = 'anomaly_detection'
         try:
             raw_features_array = self.prepare_features(telemetry_data, model_type)
@@ -160,10 +148,6 @@
                 return {"error": f"Feature preparation failed or resulted in empty data for {model_type}."}
 
             scaled_features_array = self.scalers[model_type].transform(raw_features_array)
-<<<<<<< HEAD
-            
-=======
->>>>>>> f90223ae
             anomaly_scores = self.models[model_type].score_samples(scaled_features_array)
             is_anomaly_prediction = self.models[model_type].predict(scaled_features_array)[0]
 
@@ -184,11 +168,7 @@
             raise
 
     def predict_failures(self, telemetry_data: Dict[str, Any]) -> Dict[str, Any]:
-<<<<<<< HEAD
-        """[TODO: Add method documentation]"""
-=======
         """Predict potential failures based on telemetry data."""
->>>>>>> f90223ae
         model_type = 'failure_prediction'
         try:
             raw_features_array = self.prepare_features(telemetry_data, model_type)
@@ -270,11 +250,7 @@
                                  feature_importance_dict: Dict[str, float], # This is the map of name:importance
                                  ordered_feature_names: List[str]
                                  ) -> Dict[str, float]:
-<<<<<<< HEAD
-        """[TODO: Add method documentation]"""
-=======
         """Calculate the impact of each feature on the prediction using a definitive feature order."""
->>>>>>> f90223ae
         impacts = {}
         if not feature_importance_dict: # Check if the map itself is None or empty
             self.logger.info("Feature importance map is empty or None. Skipping impact calculation.")
