--- conflicted
+++ resolved
@@ -18,7 +18,6 @@
     F -->|Alerts| G
 ```
 
-<<<<<<< HEAD
 ## Python AI Engine Details
 
 The Python AI engine, primarily located under `src/Python/`, performs the heavy lifting for data analysis, pattern recognition, and predictive modeling.
@@ -146,133 +145,6 @@
     *   **Output**: Returns a PowerShell custom object converted from the JSON output of the Python script. This object contains the predictive insights.
     *   **Error Handling**: Includes checks for Python executable, Python script path, script execution errors (non-zero exit code), and JSON parsing failures. Error details from the Python script (if available in stderr) are logged.
 -   **Other AI Functions** (e.g., `Start-ArcTroubleshooter`, `Invoke-AIPatternAnalysis`, `Start-AIEnhancedTroubleshooting`): These functions provide further AI-driven capabilities for diagnostics and analysis. Refer to their respective help or source for detailed parameters. The module manifest (`AzureArcFramework.psd1`) is the source of truth for exported function names like `Start-ArcTroubleshooter`.
-=======
-## Components
-
-### 1. Feature Engineering
-
-The feature engineering component processes raw telemetry data into meaningful features for AI analysis.
-
-```python
-class FeatureEngineer:
-    def engineer_features(self, data):
-        """
-        Transforms raw telemetry into AI-ready features
-        
-        Parameters:
-        - data: Raw telemetry data
-        
-        Returns:
-        - Engineered features
-        - Feature metadata
-        """
-```
-
-#### Feature Types
-- Performance Metrics
-- Health Indicators
-- Security Metrics
-- Configuration States
-- Temporal Features
-
-### 2. Prediction Engine
-
-Handles predictive analytics for various aspects of Arc agent health and performance.
-
-#### Models
-1. Health Prediction
-   ```python
-   def predict_health(telemetry):
-       """
-       Predicts agent health status
-       
-       Returns:
-       - Health score (0-1)
-       - Contributing factors
-       - Confidence level
-       """
-   ```
-
-2. Failure Prediction
-   ```python
-   def predict_failures(telemetry):
-       """
-       Predicts potential failures
-       
-       Returns:
-       - Failure probability
-       - Time to failure
-       - Critical components
-       """
-   ```
-
-### 3. Pattern Recognition
-
-Identifies patterns in telemetry data for proactive management.
-
-```python
-class PatternAnalyzer:
-    def analyze_patterns(self, data):
-        """
-        Identifies recurring patterns
-        
-        Returns:
-        - Pattern types
-        - Frequency
-        - Impact
-        """
-```
-
-#### Pattern Types
-- Performance Patterns
-- Error Patterns
-- Usage Patterns
-- Security Patterns
-
-### 4. Anomaly Detection
-
-Detects unusual behavior and potential issues.
-
-```python
-class AnomalyDetector:
-    def detect_anomalies(self, data):
-        """
-        Identifies anomalous behavior
-        
-        Returns:
-        - Anomaly score
-        - Affected components
-        - Severity level
-        """
-```
-
-## Integration
-
-### 1. PowerShell Integration
-
-The framework integrates AI capabilities through several PowerShell functions. Key functions include:
-
-- **Core Functions**:
-    - `Initialize-ArcDeployment`: Sets up the initial parameters for an Arc deployment.
-    - `New-ArcDeployment`: Deploys a new Arc agent to a server.
-- **AI Functions**:
-    - `Get-PredictiveInsights`: Retrieves predictive insights for a given server. Currently, this function returns placeholder data pending full AI model integration.
-    - `Invoke-AIPatternAnalysis`: Analyzes telemetry data to identify patterns.
-    - `Start-AIEnhancedTroubleshooting`: Initiates an AI-driven troubleshooting workflow.
-
-The module manifest (`AzureArcFramework.psd1`) correctly lists `Start-ArcTroubleshooter` as the function for initiating troubleshooting workflows.
-
-```powershell
-# Example: Initialize AI components (conceptual)
-# $ai = Initialize-AIComponents -Config $AIConfig
-
-# Get predictive insights for a server
-$serverInsights = Get-PredictiveInsights -ServerName "MyArcServer"
-
-# Analyze patterns from telemetry data
-# $patterns = Invoke-AIPatternAnalysis -Data $telemetryData
-```
->>>>>>> 50e956df
 
 ### 2. Automation Integration
 
@@ -284,39 +156,6 @@
 Invoke-AIDecision -Context $context -Options $options
 ```
 
-<<<<<<< HEAD
-## Model Training Process (Conceptual)
-
-The model training process, primarily managed by `ArcModelTrainer` and orchestrated potentially by higher-level scripts, involves:
-1.  **Data Collection**: Gathering historical telemetry and operational data.
-2.  **Feature Engineering**: Using `FeatureEngineer` to process raw data into features suitable for model training. The specific features engineered are guided by `feature_engineering` and `model_config.features` sections in `ai_config.json`.
-3.  **Data Preparation**: `ArcModelTrainer.prepare_data` takes the (potentially already engineered) data, selects the final set of features required for a specific model, handles any remaining missing values, scales numerical features, and separates the target variable.
-4.  **Model Training**: For each model type (health, failure, anomaly), `ArcModelTrainer` initializes the scikit-learn model with hyperparameters from `ai_config.json` and fits it to the prepared data.
-5.  **Evaluation**: Basic evaluation metrics are logged (e.g., classification reports).
-6.  **Model Saving**: Trained models, scalers, and feature information (ordered names and importances) are saved to disk using `joblib` by `ArcModelTrainer.save_models`. These artifacts are then used by `ArcPredictor` at inference time.
-
-# This section was replaced by the detailed Python AI Engine Details above.
-# The old content is removed by the diff.
-
-## Configuration (`src/config/ai_config.json`)
-
-The behavior of the Python AI engine components is heavily driven by `src/config/ai_config.json`. This file contains detailed configurations for:
--   **Telemetry Processing**: Feature lists for anomaly detection, trends, FFT, correlations; thresholds for various detections.
--   **Pattern Analysis**: Feature lists for behavioral clustering, DBSCAN parameters, performance metrics to track, bottleneck rules.
--   **Root Cause Analysis**: Rules for `SimpleRCAEstimator` (keywords, metric thresholds, cause strings, recommendations, impacts).
--   **Feature Engineering**: Lists of original features to use, columns for statistical and interaction feature generation, NaN fill strategies, feature selection parameters (k, score function).
--   **Model Training (`model_config`)**:
-    *   `features`: Defines, per model type, the list of required input features (which can be the output of `FeatureEngineer`), target column name, and missing value strategy for `ArcModelTrainer`'s `prepare_data` step.
-    *   `models`: Specifies scikit-learn model types and their hyperparameters (e.g., `n_estimators`, `max_depth`, `contamination`, `class_weight`) for health prediction, anomaly detection, and failure prediction.
--   **Remediation Learning**: Features for context logging, success rate thresholds for recommending from patterns.
-
-This centralized configuration allows for fine-tuning the AI engine's behavior without code changes. (The generic JSON examples previously in this document have been removed in favor of this description of the actual configuration file).
-
-## Best Practices & Troubleshooting
-(Sections on Best Practices, Troubleshooting, Performance Optimization, Security, Monitoring, and Future Enhancements can be reviewed and updated in subsequent iterations as the framework matures beyond the current focus on core component implementation.)
-# The old "Feature Configuration" and its JSON example are removed by this replacement.
-# The generic "AI Configuration" JSON example is also removed.
-=======
 ## Model Training
 
 ### 1. Training Process
@@ -439,7 +278,6 @@
     }
 }
 ```
->>>>>>> 50e956df
 
 ## Best Practices
 
